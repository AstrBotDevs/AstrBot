import asyncio
import json
import os
import re
import shutil
import time
import uuid
from collections import defaultdict

import aiodocker
import aiohttp

from astrbot.api import llm_tool, logger, star
from astrbot.api.event import AstrMessageEvent, MessageEventResult, filter
from astrbot.api.message_components import File, Image
from astrbot.api.provider import ProviderRequest
from astrbot.core.message.components import BaseMessageComponent
from astrbot.core.utils.astrbot_path import get_astrbot_data_path
from astrbot.core.utils.io import download_file, download_image_by_url

PROMPT = """
## Task
You need to generate python codes to solve user's problem: {prompt}

{extra_input}

## Limit
1. Available libraries:
    - standard libs
    - `Pillow`
    - `requests`
    - `numpy`
    - `matplotlib`
    - `scipy`
    - `scikit-learn`
    - `beautifulsoup4`
    - `pandas`
    - `opencv-python`
    - `python-docx`
    - `python-pptx`
    - `pymupdf` (Do not use fpdf, reportlab, etc.)
    - `mplfonts`
    You can only use these libraries and the libraries that they depend on.
2. Do not generate malicious code.
3. Use given `shared.api` package to output the result.
   It has 3 functions: `send_text(text: str)`, `send_image(image_path: str)`, `send_file(file_path: str)`.
   For Image and file, you must save it to `output` folder.
4. You must only output the code, do not output the result of the code and any other information.
5. The output language is same as user's input language.
6. Please first provide relevant knowledge about user's problem appropriately.

## Example
1. User's problem: `please solve the fabonacci sequence problem.`
Output:
```python
from shared.api import send_text, send_image, send_file

def fabonacci(n):
    if n <= 1:
        return n
    else:
        return fabonacci(n-1) + fabonacci(n-2)

result = fabonacci(10)
send_text("The fabonacci sequence is a series of numbers in which each number is the sum of the two preceding ones, starting from 0 and 1.")
send_text("Let's calculate the fabonacci sequence of 10: " + result) # send_text is a function to send pure text to user
```

2. User's problem: `please draw a sin(x) function.`
Output:
```python
from shared.api import send_text, send_image, send_file
import numpy as np
import matplotlib.pyplot as plt

x = np.linspace(0, 2*np.pi, 100)
y = np.sin(x)
plt.plot(x, y)
plt.savefig("output/sin_x.png")
send_text("The sin(x) is a periodic function with a period of 2π, and the value range is [-1, 1]. The following is the image of sin(x).")
send_image("output/sin_x.png") # send_image is a function to send image to user
send_text("If you need more information, please let me know :)")
```

{extra_prompt}
"""

DEFAULT_CONFIG = {
    "sandbox": {
        "image": "soulter/astrbot-code-interpreter-sandbox",
        "docker_mirror": "",  # cjie.eu.org
    },
    "docker_host_astrbot_abs_path": "",
}
PATH = os.path.join(get_astrbot_data_path(), "config", "python_interpreter.json")


class Main(star.Star):
    """基于 Docker 沙箱的 Python 代码执行器"""

    def __init__(self, context: star.Context) -> None:
        self.context = context
        self.curr_dir = os.path.dirname(os.path.abspath(__file__))

        self.shared_path = os.path.join("data", "py_interpreter_shared")
        if not os.path.exists(self.shared_path):
            # 复制 api.py 到 shared 目录
            os.makedirs(self.shared_path, exist_ok=True)
            shared_api_file = os.path.join(self.curr_dir, "shared", "api.py")
            shutil.copy(shared_api_file, self.shared_path)
        self.workplace_path = os.path.join("data", "py_interpreter_workplace")
        os.makedirs(self.workplace_path, exist_ok=True)

        self.user_file_msg_buffer = defaultdict(list)
        """存放用户上传的文件和图片"""
        self.user_waiting = {}
        """正在等待用户的文件或图片"""

        # 加载配置
        if not os.path.exists(PATH):
            self.config = DEFAULT_CONFIG
            self._save_config()
        else:
            with open(PATH) as f:
                self.config = json.load(f)

    async def initialize(self) -> None:
        ok = await self.is_docker_available()
        if not ok:
            logger.info(
                "Docker 不可用，代码解释器将无法使用，astrbot-python-interpreter 将自动禁用。",
            )
            # await self.context._star_manager.turn_off_plugin(
            #     "astrbot-python-interpreter"
            # )

    async def file_upload(self, file_path: str):
        """上传图像文件到 S3"""
        ext = os.path.splitext(file_path)[1]
        S3_URL = "https://s3.neko.soulter.top/astrbot-s3"
        with open(file_path, "rb") as f:
            file = f.read()

        s3_file_url = f"{S3_URL}/{uuid.uuid4().hex}{ext}"

        async with (
            aiohttp.ClientSession(
                headers={"Accept": "application/json"},
                trust_env=True,
            ) as session,
            session.put(s3_file_url, data=file) as resp,
        ):
            if resp.status != 200:
                raise Exception(f"Failed to upload image: {resp.status}")
            return s3_file_url

    async def is_docker_available(self) -> bool:
        """Check if docker is available"""
        try:
            docker = aiodocker.Docker()
            await docker.version()
            await docker.close()
            return True
        except BaseException as e:
            logger.info(f"检查 Docker 可用性: {e}")
            return False

    async def get_image_name(self) -> str:
        """Get the image name"""
        if self.config["sandbox"]["docker_mirror"]:
            return f"{self.config['sandbox']['docker_mirror']}/{self.config['sandbox']['image']}"
        return self.config["sandbox"]["image"]

    def _save_config(self) -> None:
        with open(PATH, "w") as f:
            json.dump(self.config, f)

    async def gen_magic_code(self) -> str:
        return uuid.uuid4().hex[:8]

    async def download_image(
        self,
        image_url: str,
        workplace_path: str,
        filename: str,
    ) -> str:
        """Download image from url to workplace_path"""
        async with aiohttp.ClientSession(trust_env=True) as session:
            async with session.get(image_url) as resp:
                if resp.status != 200:
                    return ""
                image_path = os.path.join(workplace_path, f"{filename}.jpg")
                with open(image_path, "wb") as f:
                    f.write(await resp.read())
                return f"{filename}.jpg"

    async def tidy_code(self, code: str) -> str:
        """Tidy the code"""
        pattern = r"```(?:py|python)?\n(.*?)\n```"
        match = re.search(pattern, code, re.DOTALL)
        if match is None:
            raise ValueError("The code is not in the code block.")
        return match.group(1)

    @filter.event_message_type(filter.EventMessageType.ALL)
    async def on_message(self, event: AstrMessageEvent):
        """处理消息"""
        uid = event.get_sender_id()
        if uid not in self.user_waiting:
            return
        for comp in event.message_obj.message:
            if isinstance(comp, File):
                file_path = await comp.get_file()
                if file_path.startswith("http"):
                    name = comp.name if comp.name else uuid.uuid4().hex[:8]
                    temp_dir = os.path.join(get_astrbot_data_path(), "temp")
                    path = os.path.join(temp_dir, name)
                    await download_file(file_path, path)
                else:
                    path = file_path
                self.user_file_msg_buffer[event.get_session_id()].append(path)
                logger.debug(f"User {uid} uploaded file: {path}")
                yield event.plain_result(f"代码执行器: 文件已经上传: {path}")
                if uid in self.user_waiting:
                    del self.user_waiting[uid]
            elif isinstance(comp, Image):
                image_url = comp.url if comp.url else comp.file
                if image_url is None:
                    raise ValueError("Image URL is None")
                if image_url.startswith("http"):
                    image_path = await download_image_by_url(image_url)
                elif image_url.startswith("file:///"):
                    image_path = image_url.replace("file:///", "")
                else:
                    image_path = image_url
                self.user_file_msg_buffer[event.get_session_id()].append(image_path)
                logger.debug(f"User {uid} uploaded image: {image_path}")
                yield event.plain_result(f"代码执行器: 图片已经上传: {image_path}")
                if uid in self.user_waiting:
                    del self.user_waiting[uid]

    @filter.on_llm_request()
    async def on_llm_req(
        self, event: AstrMessageEvent, request: ProviderRequest
    ) -> None:
        if event.get_session_id() in self.user_file_msg_buffer:
            files = self.user_file_msg_buffer[event.get_session_id()]
            if not request.prompt:
                request.prompt = ""
            request.prompt += f"\nUser provided files: {files}"

    @filter.command_group("pi")
<<<<<<< HEAD
    def pi(self) -> None:
        pass
=======
    def pi(self):
        """代码执行器配置"""
>>>>>>> 80b89fd2

    @pi.command("absdir")
    async def pi_absdir(self, event: AstrMessageEvent, path: str = ""):
        """设置 Docker 宿主机绝对路径"""
        if not path:
            yield event.plain_result(
                f"当前 Docker 宿主机绝对路径: {self.config.get('docker_host_astrbot_abs_path', '')}",
            )
        else:
            self.config["docker_host_astrbot_abs_path"] = path
            self._save_config()
            yield event.plain_result(f"设置 Docker 宿主机绝对路径成功: {path}")

    @pi.command("mirror")
    async def pi_mirror(self, event: AstrMessageEvent, url: str = ""):
        """Docker 镜像地址"""
        if not url:
            yield event.plain_result(f"""当前 Docker 镜像地址: {self.config["sandbox"]["docker_mirror"]}。
使用 `pi mirror <url>` 来设置 Docker 镜像地址。
您所设置的 Docker 镜像地址将会自动加在 Docker 镜像名前。如: `soulter/astrbot-code-interpreter-sandbox` -> `cjie.eu.org/soulter/astrbot-code-interpreter-sandbox`。
""")
        else:
            self.config["sandbox"]["docker_mirror"] = url
            self._save_config()
            yield event.plain_result("设置 Docker 镜像地址成功。")

    @pi.command("repull")
    async def pi_repull(self, event: AstrMessageEvent):
        """重新拉取沙箱镜像"""
        docker = aiodocker.Docker()
        image_name = await self.get_image_name()
        try:
            await docker.images.get(image_name)
            await docker.images.delete(image_name, force=True)
        except aiodocker.exceptions.DockerError:
            pass
        await docker.images.pull(image_name)
        yield event.plain_result("重新拉取沙箱镜像成功。")

    @pi.command("file")
    async def pi_file(self, event: AstrMessageEvent):
        """在规定秒数(60s)内上传一个文件"""
        uid = event.get_sender_id()
        self.user_waiting[uid] = time.time()
        tip = "文件"
        yield event.plain_result(f"代码执行器: 请在 60s 内上传一个{tip}。")
        await asyncio.sleep(60)
        if uid in self.user_waiting:
            yield event.plain_result(
                f"代码执行器: {event.get_sender_name()}/{event.get_sender_id()} 未在规定时间内上传{tip}。",
            )
            self.user_waiting.pop(uid)

    @pi.command("clear", alias=["clean"])
    async def pi_file_clean(self, event: AstrMessageEvent):
        """清理用户上传的文件"""
        uid = event.get_sender_id()
        if uid in self.user_waiting:
            self.user_waiting.pop(uid)
            yield event.plain_result(
                f"代码执行器: {event.get_sender_name()}/{event.get_sender_id()} 已清理。",
            )
        else:
            yield event.plain_result(
                f"代码执行器: {event.get_sender_name()}/{event.get_sender_id()} 没有等待上传文件。",
            )

    @pi.command("list")
    async def pi_file_list(self, event: AstrMessageEvent):
        """列出用户上传的文件"""
        uid = event.get_sender_id()
        if uid in self.user_file_msg_buffer:
            files = self.user_file_msg_buffer[uid]
            yield event.plain_result(
                f"代码执行器: {event.get_sender_name()}/{event.get_sender_id()} 上传的文件: {files}",
            )
        else:
            yield event.plain_result(
                f"代码执行器: {event.get_sender_name()}/{event.get_sender_id()} 没有上传文件。",
            )

    @llm_tool("python_interpreter")
    async def python_interpreter(self, event: AstrMessageEvent):
        """Use this tool only if user really want to solve a complex problem and the problem can be solved very well by Python code.
        For example, user can use this tool to solve math problems, edit image, docx, pptx, pdf, etc.
        """
        if not await self.is_docker_available():
            yield event.plain_result("Docker 在当前机器不可用，无法沙箱化执行代码。")

        plain_text = event.message_str

        # 创建必要的工作目录和幻术码
        magic_code = await self.gen_magic_code()
        workplace_path = os.path.join(self.workplace_path, magic_code)
        output_path = os.path.join(workplace_path, "output")
        os.makedirs(workplace_path, exist_ok=True)
        os.makedirs(output_path, exist_ok=True)

        files = []
        # 文件
        for file_path in self.user_file_msg_buffer[event.get_session_id()]:
            if not file_path:
                continue
            elif not os.path.exists(file_path):
                logger.warning(f"文件 {file_path} 不存在，已忽略。")
                continue
            # cp
            file_name = os.path.basename(file_path)
            shutil.copy(file_path, os.path.join(workplace_path, file_name))
            files.append(file_name)

        logger.debug(f"user query: {plain_text}, files: {files}")

        # 整理额外输入
        extra_inputs = ""
        if files:
            extra_inputs += f"User provided files: {files}\n"

        obs = ""
        n = 5

        for i in range(n):
            if i > 0:
                logger.info(f"Try {i + 1}/{n}")

            PROMPT_ = PROMPT.format(
                prompt=plain_text,
                extra_input=extra_inputs,
                extra_prompt=obs,
            )
            provider = self.context.get_using_provider()
            llm_response = await provider.text_chat(
                prompt=PROMPT_,
                session_id=f"{event.session_id}_{magic_code}_{i!s}",
            )

            logger.debug(
                "code interpreter llm gened code:" + llm_response.completion_text,
            )

            # 整理代码并保存
            code_clean = await self.tidy_code(llm_response.completion_text)
            with open(os.path.join(workplace_path, "exec.py"), "w") as f:
                f.write(code_clean)

            # 启动容器
            docker = aiodocker.Docker()

            # 检查有没有image
            image_name = await self.get_image_name()
            try:
                await docker.images.get(image_name)
            except aiodocker.exceptions.DockerError:
                # 拉取镜像
                logger.info(f"未找到沙箱镜像，正在尝试拉取 {image_name}...")
                await docker.images.pull(image_name)

            yield event.plain_result(
                f"使用沙箱执行代码中，请稍等...(尝试次数: {i + 1}/{n})",
            )

            self.docker_host_astrbot_abs_path = self.config.get(
                "docker_host_astrbot_abs_path",
                "",
            )
            if self.docker_host_astrbot_abs_path:
                host_shared = os.path.join(
                    self.docker_host_astrbot_abs_path,
                    self.shared_path,
                )
                host_output = os.path.join(
                    self.docker_host_astrbot_abs_path,
                    output_path,
                )
                host_workplace = os.path.join(
                    self.docker_host_astrbot_abs_path,
                    workplace_path,
                )

            else:
                host_shared = os.path.abspath(self.shared_path)
                host_output = os.path.abspath(output_path)
                host_workplace = os.path.abspath(workplace_path)

            logger.debug(
                f"host_shared: {host_shared}, host_output: {host_output}, host_workplace: {host_workplace}",
            )

            container = await docker.containers.run(
                {
                    "Image": image_name,
                    "Cmd": ["python", "exec.py"],
                    "Memory": 512 * 1024 * 1024,
                    "NanoCPUs": 1000000000,
                    "HostConfig": {
                        "Binds": [
                            f"{host_shared}:/astrbot_sandbox/shared:ro",
                            f"{host_output}:/astrbot_sandbox/output:rw",
                            f"{host_workplace}:/astrbot_sandbox:rw",
                        ],
                    },
                    "Env": [f"MAGIC_CODE={magic_code}"],
                    "AutoRemove": True,
                },
            )

            logger.debug(f"Container {container.id} created.")
            logs = await self.run_container(container)

            logger.debug(f"Container {container.id} finished.")
            logger.debug(f"Container {container.id} logs: {logs}")

            # 发送结果
            pattern = r"\[ASTRBOT_(TEXT|IMAGE|FILE)_OUTPUT#\w+\]: (.*)"
            ok = False
            traceback = ""
            for idx, log in enumerate(logs):
                match = re.match(pattern, log)
                if match:
                    ok = True
                    if match.group(1) == "TEXT":
                        yield event.plain_result(match.group(2))
                    elif match.group(1) == "IMAGE":
                        image_path = os.path.join(workplace_path, match.group(2))
                        logger.debug(f"Sending image: {image_path}")
                        yield event.image_result(image_path)
                    elif match.group(1) == "FILE":
                        file_path = os.path.join(workplace_path, match.group(2))
                        # logger.debug(f"Sending file: {file_path}")
                        # file_s3_url = await self.file_upload(file_path)
                        # logger.info(f"文件上传到 AstrBot 云节点: {file_s3_url}")
                        file_name = os.path.basename(file_path)
                        chain: list[BaseMessageComponent] = [
                            File(name=file_name, file=file_path)
                        ]
                        yield event.set_result(MessageEventResult(chain=chain))

                elif "Traceback (most recent call last)" in log or "[Error]: " in log:
                    traceback = "\n".join(logs[idx:])

            if not ok:
                if traceback:
                    obs = f"## Observation \n When execute the code: ```python\n{code_clean}\n```\n\n Error occurred:\n\n{traceback}\n Need to improve/fix the code."
                else:
                    logger.warning(
                        f"未从沙箱输出中捕获到合法的输出。沙箱输出日志: {logs}",
                    )
                    break
            else:
                # 成功了
                self.user_file_msg_buffer.pop(event.get_session_id())
                return

        yield event.plain_result(
            "经过多次尝试后，未从沙箱输出中捕获到合法的输出，请更换问法或者查看日志。",
        )

    @pi.command("cleanfile")
    async def pi_cleanfile(self, event: AstrMessageEvent):
        """清理用户上传的文件"""
        for file in self.user_file_msg_buffer[event.get_session_id()]:
            try:
                os.remove(file)
            except BaseException as e:
                logger.error(f"删除文件 {file} 失败: {e}")

        self.user_file_msg_buffer.pop(event.get_session_id())
        yield event.plain_result(f"用户 {event.get_session_id()} 上传的文件已清理。")

    async def run_container(
        self,
        container: aiodocker.docker.DockerContainer,
        timeout: int = 20,
    ) -> list[str]:
        """Run the container and get the output"""
        try:
            await container.wait(timeout=timeout)
            logs = await container.log(stdout=True, stderr=True)
            return logs
        except asyncio.TimeoutError:
            logger.warning(f"Container {container.id} timeout.")
            await container.kill()
            return [f"[Error]: Container has been killed due to timeout ({timeout}s)."]
        finally:
            await container.delete()<|MERGE_RESOLUTION|>--- conflicted
+++ resolved
@@ -250,13 +250,8 @@
             request.prompt += f"\nUser provided files: {files}"
 
     @filter.command_group("pi")
-<<<<<<< HEAD
     def pi(self) -> None:
-        pass
-=======
-    def pi(self):
         """代码执行器配置"""
->>>>>>> 80b89fd2
 
     @pi.command("absdir")
     async def pi_absdir(self, event: AstrMessageEvent, path: str = ""):
