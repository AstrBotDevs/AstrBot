--- conflicted
+++ resolved
@@ -178,13 +178,8 @@
         )
 
     @filter.command_group("reminder")
-<<<<<<< HEAD
     def reminder(self) -> None:
-        """The command group of the reminder."""
-=======
-    def reminder(self):
         """待办提醒"""
->>>>>>> 80b89fd2
 
     async def get_upcoming_reminders(self, unified_msg_origin: str):
         """Get upcoming reminders."""
