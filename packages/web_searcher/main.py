import asyncio
import random

import aiohttp
from bs4 import BeautifulSoup
from readability import Document

from astrbot.api import AstrBotConfig, llm_tool, logger, star
from astrbot.api.event import AstrMessageEvent, MessageEventResult, filter
from astrbot.api.provider import ProviderRequest
from astrbot.core.provider.func_tool_manager import FunctionToolManager

from .engines import HEADERS, USER_AGENTS, SearchResult
from .engines.bing import Bing
from .engines.sogo import Sogo


class Main(star.Star):
    TOOLS = [
        "web_search",
        "fetch_url",
        "web_search_tavily",
        "tavily_extract_web_page",
    ]

    def __init__(self, context: star.Context) -> None:
        self.context = context
        self.tavily_key_index = 0
        self.tavily_key_lock = asyncio.Lock()

        # 将 str 类型的 key 迁移至 list[str]，并保存
        cfg = self.context.get_config()
        provider_settings = cfg.get("provider_settings")
        if provider_settings:
            tavily_key = provider_settings.get("websearch_tavily_key")
            if isinstance(tavily_key, str):
                logger.info(
                    "检测到旧版 websearch_tavily_key (字符串格式)，自动迁移为列表格式并保存。",
                )
                if tavily_key:
                    provider_settings["websearch_tavily_key"] = [tavily_key]
                else:
                    provider_settings["websearch_tavily_key"] = []
                cfg.save_config()

        self.bing_search = Bing()
        self.sogo_search = Sogo()
        self.baidu_initialized = False

    async def _tidy_text(self, text: str) -> str:
        """清理文本，去除空格、换行符等"""
        return text.strip().replace("\n", " ").replace("\r", " ").replace("  ", " ")

    async def _get_from_url(self, url: str) -> str:
        """获取网页内容"""
        header = HEADERS
        header.update({"User-Agent": random.choice(USER_AGENTS)})
        async with aiohttp.ClientSession(trust_env=True) as session:
            async with session.get(url, headers=header, timeout=6) as response:
                html = await response.text(encoding="utf-8")
                doc = Document(html)
                ret = doc.summary(html_partial=True)
                soup = BeautifulSoup(ret, "html.parser")
                ret = await self._tidy_text(soup.get_text())
                return ret

    async def _process_search_result(
        self,
        result: SearchResult,
        idx: int,
        websearch_link: bool,
    ) -> str:
        """处理单个搜索结果"""
        logger.info(f"web_searcher - scraping web: {result.title} - {result.url}")
        try:
            site_result = await self._get_from_url(result.url)
        except BaseException:
            site_result = ""
        site_result = (
            f"{site_result[:700]}..." if len(site_result) > 700 else site_result
        )

        header = f"{idx}. {result.title} "

        if websearch_link and result.url:
            header += result.url

        return f"{header}\n{result.snippet}\n{site_result}\n\n"

    async def _web_search_default(
        self,
        query,
        num_results: int = 5,
    ) -> list[SearchResult]:
        results = []
        try:
            results = await self.bing_search.search(query, num_results)
        except Exception as e:
            logger.error(f"bing search error: {e}, try the next one...")
        if len(results) == 0:
            logger.debug("search bing failed")
            try:
                results = await self.sogo_search.search(query, num_results)
            except Exception as e:
                logger.error(f"sogo search error: {e}")
        if len(results) == 0:
            logger.debug("search sogo failed")
            return []

        return results

    async def _get_tavily_key(self, cfg: AstrBotConfig) -> str:
        """并发安全的从列表中获取并轮换Tavily API密钥。"""
        tavily_keys = cfg.get("provider_settings", {}).get("websearch_tavily_key", [])
        if not tavily_keys:
            raise ValueError("错误：Tavily API密钥未在AstrBot中配置。")

        async with self.tavily_key_lock:
            key = tavily_keys[self.tavily_key_index]
            self.tavily_key_index = (self.tavily_key_index + 1) % len(tavily_keys)
            return key

    async def _web_search_tavily(
        self,
        cfg: AstrBotConfig,
        payload: dict,
    ) -> list[SearchResult]:
        """使用 Tavily 搜索引擎进行搜索"""
        tavily_key = await self._get_tavily_key(cfg)
        url = "https://api.tavily.com/search"
        header = {
            "Authorization": f"Bearer {tavily_key}",
            "Content-Type": "application/json",
        }
        async with aiohttp.ClientSession(trust_env=True) as session:
            async with session.post(
                url,
                json=payload,
                headers=header,
                timeout=6,
            ) as response:
                if response.status != 200:
                    reason = await response.text()
                    raise Exception(
                        f"Tavily web search failed: {reason}, status: {response.status}",
                    )
                data = await response.json()
                results = []
                for item in data.get("results", []):
                    result = SearchResult(
                        title=item.get("title"),
                        url=item.get("url"),
                        snippet=item.get("content"),
                    )
                    results.append(result)
                return results

    async def _extract_tavily(self, cfg: AstrBotConfig, payload: dict) -> list[dict]:
        """使用 Tavily 提取网页内容"""
        tavily_key = await self._get_tavily_key(cfg)
        url = "https://api.tavily.com/extract"
        header = {
            "Authorization": f"Bearer {tavily_key}",
            "Content-Type": "application/json",
        }
        async with aiohttp.ClientSession(trust_env=True) as session:
            async with session.post(
                url,
                json=payload,
                headers=header,
                timeout=6,
            ) as response:
                if response.status != 200:
                    reason = await response.text()
                    raise Exception(
                        f"Tavily web search failed: {reason}, status: {response.status}",
                    )
                data = await response.json()
                results: list[dict] = data.get("results", [])
                if not results:
                    raise ValueError(
                        "Error: Tavily web searcher does not return any results.",
                    )
                return results

    @filter.command("websearch")
<<<<<<< HEAD
    async def websearch(self, event: AstrMessageEvent, oper: str | None = None) -> None:
=======
    async def websearch(self, event: AstrMessageEvent, oper: str | None = None):
        """网页搜索指令（已废弃）"""
>>>>>>> 80b89fd2
        event.set_result(
            MessageEventResult().message(
                "此指令已经被废弃，请在 WebUI 中开启或关闭网页搜索功能。",
            ),
        )

    @llm_tool(name="web_search")
    async def search_from_search_engine(
        self,
        event: AstrMessageEvent,
        query: str,
        max_results: int = 5,
    ) -> str:
        """搜索网络以回答用户的问题。当用户需要搜索网络以获取即时性的信息时调用此工具。

        Args:
            query(string): 和用户的问题最相关的搜索关键词，用于在 Google 上搜索。
            max_results(number): 返回的最大搜索结果数量，默认为 5。

        """
        logger.info(f"web_searcher - search_from_search_engine: {query}")
        cfg = self.context.get_config(umo=event.unified_msg_origin)
        websearch_link = cfg["provider_settings"].get("web_search_link", False)

        results = await self._web_search_default(query, max_results)
        if not results:
            return "Error: web searcher does not return any results."

        tasks = []
        for idx, result in enumerate(results, 1):
            task = self._process_search_result(result, idx, websearch_link)
            tasks.append(task)
        processed_results = await asyncio.gather(*tasks, return_exceptions=True)
        ret = ""
        for processed_result in processed_results:
            if isinstance(processed_result, BaseException):
                logger.error(f"Error processing search result: {processed_result}")
                continue
            ret += processed_result

        if websearch_link:
            ret += "\n\n针对问题，请根据上面的结果分点总结，并且在结尾处附上对应内容的参考链接（如有）。"

        return ret

    async def ensure_baidu_ai_search_mcp(self, umo: str | None = None) -> None:
        if self.baidu_initialized:
            return
        cfg = self.context.get_config(umo=umo)
        key = cfg.get("provider_settings", {}).get(
            "websearch_baidu_app_builder_key",
            "",
        )
        if not key:
            raise ValueError(
                "Error: Baidu AI Search API key is not configured in AstrBot.",
            )
        func_tool_mgr = self.context.get_llm_tool_manager()
        await func_tool_mgr.enable_mcp_server(
            "baidu_ai_search",
            config={
                "transport": "sse",
                "url": f"http://appbuilder.baidu.com/v2/ai_search/mcp/sse?api_key={key}",
                "headers": {},
                "timeout": 30,
            },
        )
        self.baidu_initialized = True
        logger.info("Successfully initialized Baidu AI Search MCP server.")

    @llm_tool(name="fetch_url")
    async def fetch_website_content(self, event: AstrMessageEvent, url: str) -> str:
        """Fetch the content of a website with the given web url

        Args:
            url(string): The url of the website to fetch content from

        """
        resp = await self._get_from_url(url)
        return resp

    @llm_tool("web_search_tavily")
    async def search_from_tavily(
        self,
        event: AstrMessageEvent,
        query: str,
        max_results: int = 5,
        search_depth: str = "basic",
        topic: str = "general",
        days: int = 3,
        time_range: str = "",
        start_date: str = "",
        end_date: str = "",
    ) -> str:
        """A web search tool that uses Tavily to search the web for relevant content.
        Ideal for gathering current information, news, and detailed web content analysis.

        Args:
            query(string): Required. Search query.
            max_results(number): Optional. The maximum number of results to return. Default is 5. Range is 5-20.
            search_depth(string): Optional. The depth of the search, must be one of 'basic', 'advanced'. Default is "basic".
            topic(string): Optional. The topic of the search, must be one of 'general', 'news'. Default is "general".
            days(number): Optional. The number of days back from the current date to include in the search results. Please note that this feature is only available when using the 'news' search topic.
            time_range(string): Optional. The time range back from the current date to include in the search results. This feature is available for both 'general' and 'news' search topics. Must be one of 'day', 'week', 'month', 'year'.
            start_date(string): Optional. The start date for the search results in the format 'YYYY-MM-DD'.
            end_date(string): Optional. The end date for the search results in the format 'YYYY-MM-DD'.

        """
        logger.info(f"web_searcher - search_from_tavily: {query}")
        cfg = self.context.get_config(umo=event.unified_msg_origin)
        websearch_link = cfg["provider_settings"].get("web_search_link", False)
        if not cfg.get("provider_settings", {}).get("websearch_tavily_key", []):
            raise ValueError("Error: Tavily API key is not configured in AstrBot.")

        # build payload
        payload = {
            "query": query,
            "max_results": max_results,
        }
        if search_depth not in ["basic", "advanced"]:
            search_depth = "basic"
        payload["search_depth"] = search_depth

        if topic not in ["general", "news"]:
            topic = "general"
        payload["topic"] = topic

        if topic == "news":
            payload["days"] = days

        if time_range in ["day", "week", "month", "year"]:
            payload["time_range"] = time_range
        if start_date:
            payload["start_date"] = start_date
        if end_date:
            payload["end_date"] = end_date

        results = await self._web_search_tavily(cfg, payload)
        if not results:
            return "Error: Tavily web searcher does not return any results."

        ret_ls = []
        for result in results:
            ret_ls.append(f"\nTitle: {result.title}")
            ret_ls.append(f"URL: {result.url}")
            ret_ls.append(f"Content: {result.snippet}")
        ret = "\n".join(ret_ls)

        if websearch_link:
            ret += "\n\n针对问题，请根据上面的结果分点总结，并且在结尾处附上对应内容的参考链接（如有）。"
        return ret

    @llm_tool("tavily_extract_web_page")
    async def tavily_extract_web_page(
        self,
        event: AstrMessageEvent,
        url: str = "",
        extract_depth: str = "basic",
    ) -> str:
        """Extract the content of a web page using Tavily.

        Args:
            url(string): Required. An URl to extract content from.
            extract_depth(string): Optional. The depth of the extraction, must be one of 'basic', 'advanced'. Default is "basic".

        """
        cfg = self.context.get_config(umo=event.unified_msg_origin)
        if not cfg.get("provider_settings", {}).get("websearch_tavily_key", []):
            raise ValueError("Error: Tavily API key is not configured in AstrBot.")

        if not url:
            raise ValueError("Error: url must be a non-empty string.")
        if extract_depth not in ["basic", "advanced"]:
            extract_depth = "basic"
        payload = {
            "urls": [url],
            "extract_depth": extract_depth,
        }
        results = await self._extract_tavily(cfg, payload)
        ret_ls = []
        for result in results:
            ret_ls.append(f"URL: {result.get('url', 'No URL')}")
            ret_ls.append(f"Content: {result.get('raw_content', 'No content')}")
        ret = "\n".join(ret_ls)
        if not ret:
            return "Error: Tavily web searcher does not return any results."
        return ret

    @filter.on_llm_request(priority=-10000)
    async def edit_web_search_tools(
        self,
        event: AstrMessageEvent,
        req: ProviderRequest,
    ) -> None:
        """Get the session conversation for the given event."""
        cfg = self.context.get_config(umo=event.unified_msg_origin)
        prov_settings = cfg.get("provider_settings", {})
        websearch_enable = prov_settings.get("web_search", False)
        provider = prov_settings.get("websearch_provider", "default")

        tool_set = req.func_tool
        if isinstance(tool_set, FunctionToolManager):
            req.func_tool = tool_set.get_full_tool_set()
            tool_set = req.func_tool

        if not tool_set:
            return

        if not websearch_enable:
            # pop tools
            for tool_name in self.TOOLS:
                tool_set.remove_tool(tool_name)
            return

        func_tool_mgr = self.context.get_llm_tool_manager()
        if provider == "default":
            web_search_t = func_tool_mgr.get_func("web_search")
            fetch_url_t = func_tool_mgr.get_func("fetch_url")
            if web_search_t:
                tool_set.add_tool(web_search_t)
            if fetch_url_t:
                tool_set.add_tool(fetch_url_t)
            tool_set.remove_tool("web_search_tavily")
            tool_set.remove_tool("tavily_extract_web_page")
            tool_set.remove_tool("AIsearch")
        elif provider == "tavily":
            web_search_tavily = func_tool_mgr.get_func("web_search_tavily")
            tavily_extract_web_page = func_tool_mgr.get_func("tavily_extract_web_page")
            if web_search_tavily:
                tool_set.add_tool(web_search_tavily)
            if tavily_extract_web_page:
                tool_set.add_tool(tavily_extract_web_page)
            tool_set.remove_tool("web_search")
            tool_set.remove_tool("fetch_url")
            tool_set.remove_tool("AIsearch")
        elif provider == "baidu_ai_search":
            try:
                await self.ensure_baidu_ai_search_mcp(event.unified_msg_origin)
                aisearch_tool = func_tool_mgr.get_func("AIsearch")
                if not aisearch_tool:
                    raise ValueError("Cannot get Baidu AI Search MCP tool.")
                tool_set.add_tool(aisearch_tool)
                tool_set.remove_tool("web_search")
                tool_set.remove_tool("fetch_url")
                tool_set.remove_tool("web_search_tavily")
                tool_set.remove_tool("tavily_extract_web_page")
            except Exception as e:
                logger.error(f"Cannot Initialize Baidu AI Search MCP Server: {e}")<|MERGE_RESOLUTION|>--- conflicted
+++ resolved
@@ -184,12 +184,8 @@
                 return results
 
     @filter.command("websearch")
-<<<<<<< HEAD
     async def websearch(self, event: AstrMessageEvent, oper: str | None = None) -> None:
-=======
-    async def websearch(self, event: AstrMessageEvent, oper: str | None = None):
         """网页搜索指令（已废弃）"""
->>>>>>> 80b89fd2
         event.set_result(
             MessageEventResult().message(
                 "此指令已经被废弃，请在 WebUI 中开启或关闭网页搜索功能。",
