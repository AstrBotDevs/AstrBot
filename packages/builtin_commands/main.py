--- conflicted
+++ resolved
@@ -48,13 +48,8 @@
         await self.llm_c.llm(event)
 
     @filter.command_group("tool")
-<<<<<<< HEAD
     def tool(self) -> None:
-        pass
-=======
-    def tool(self):
         """函数工具管理"""
->>>>>>> 80b89fd2
 
     @tool.command("ls")
     async def tool_ls(self, event: AstrMessageEvent) -> None:
@@ -77,13 +72,8 @@
         await self.tool_c.tool_all_off(event)
 
     @filter.command_group("plugin")
-<<<<<<< HEAD
     def plugin(self) -> None:
-        pass
-=======
-    def plugin(self):
         """插件管理"""
->>>>>>> 80b89fd2
 
     @plugin.command("ls")
     async def plugin_ls(self, event: AstrMessageEvent) -> None:
@@ -230,12 +220,8 @@
 
     @filter.permission_type(filter.PermissionType.ADMIN)
     @filter.command("dashboard_update")
-<<<<<<< HEAD
     async def update_dashboard(self, event: AstrMessageEvent) -> None:
-=======
-    async def update_dashboard(self, event: AstrMessageEvent):
         """更新管理面板"""
->>>>>>> 80b89fd2
         await self.admin_c.update_dashboard(event)
 
     @filter.command("set")
