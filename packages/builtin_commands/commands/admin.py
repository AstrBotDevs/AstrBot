--- conflicted
+++ resolved
@@ -70,12 +70,8 @@
         except ValueError:
             event.set_result(MessageEventResult().message("此 SID 不在白名单内。"))
 
-<<<<<<< HEAD
     async def update_dashboard(self, event: AstrMessageEvent) -> None:
-=======
-    async def update_dashboard(self, event: AstrMessageEvent):
         """更新管理面板"""
->>>>>>> 80b89fd2
         await event.send(MessageChain().message("正在尝试更新管理面板..."))
         await download_dashboard(version=f"v{VERSION}", latest=False)
         await event.send(MessageChain().message("管理面板更新完成。"))