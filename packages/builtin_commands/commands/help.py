--- conflicted
+++ resolved
@@ -22,9 +22,6 @@
         except BaseException:
             return ""
 
-<<<<<<< HEAD
-    async def help(self, event: AstrMessageEvent) -> None:
-=======
     async def _build_reserved_command_lines(self) -> list[str]:
         """
         使用实时指令配置生成内置指令清单，确保重命名/禁用后与实际生效状态保持一致。
@@ -65,8 +62,7 @@
         walk(commands)
         return lines
 
-    async def help(self, event: AstrMessageEvent):
->>>>>>> 80b89fd2
+    async def help(self, event: AstrMessageEvent) -> None:
         """查看帮助"""
         notice = ""
         try:
