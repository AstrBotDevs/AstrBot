import datetime
import random
import uuid
from collections import defaultdict

from astrbot import logger
from astrbot.api import star
from astrbot.api.event import AstrMessageEvent
from astrbot.api.message_components import At, Image, Plain
from astrbot.api.platform import MessageType
from astrbot.api.provider import LLMResponse, Provider, ProviderRequest
from astrbot.core.astrbot_config_mgr import AstrBotConfigManager

"""
聊天记忆增强
"""


class LongTermMemory:
    def __init__(self, acm: AstrBotConfigManager, context: star.Context):
        self.acm = acm
        self.context = context
        self.session_chats = defaultdict(list)
        """记录群成员的群聊记录"""

    def cfg(self, event: AstrMessageEvent):
        cfg = self.context.get_config(umo=event.unified_msg_origin)
        try:
            max_cnt = int(cfg["provider_ltm_settings"]["group_message_max_cnt"])
        except BaseException as e:
            logger.error(e)
            max_cnt = 300
        image_caption_prompt = cfg["provider_settings"]["image_caption_prompt"]
        image_caption_provider_id = cfg["provider_ltm_settings"].get(
            "image_caption_provider_id"
        )
        image_caption = cfg["provider_ltm_settings"]["image_caption"] and bool(
            image_caption_provider_id
        )
        active_reply = cfg["provider_ltm_settings"]["active_reply"]
        enable_active_reply = active_reply.get("enable", False)
        ar_method = active_reply["method"]
        ar_possibility = active_reply["possibility_reply"]
        ar_prompt = active_reply.get("prompt", "")
        ar_whitelist = active_reply.get("whitelist", [])
        ret = {
            "max_cnt": max_cnt,
            "image_caption": image_caption,
            "image_caption_prompt": image_caption_prompt,
            "image_caption_provider_id": image_caption_provider_id,
            "enable_active_reply": enable_active_reply,
            "ar_method": ar_method,
            "ar_possibility": ar_possibility,
            "ar_prompt": ar_prompt,
            "ar_whitelist": ar_whitelist,
        }
        return ret

    async def remove_session(self, event: AstrMessageEvent) -> int:
        cnt = 0
        if event.unified_msg_origin in self.session_chats:
            cnt = len(self.session_chats[event.unified_msg_origin])
            del self.session_chats[event.unified_msg_origin]
        return cnt

    async def get_image_caption(
        self,
        image_url: str,
        image_caption_provider_id: str,
        image_caption_prompt: str,
    ) -> str:
        if not image_caption_provider_id:
            provider = self.context.get_using_provider()
        else:
            provider = self.context.get_provider_by_id(image_caption_provider_id)
            if not provider:
                raise Exception(f"没有找到 ID 为 {image_caption_provider_id} 的提供商")
        if not isinstance(provider, Provider):
            raise Exception(f"提供商类型错误({type(provider)})，无法获取图片描述")
        response = await provider.text_chat(
            prompt=image_caption_prompt,
            session_id=uuid.uuid4().hex,
            image_urls=[image_url],
            persist=False,
        )
        return response.completion_text

    async def need_active_reply(self, event: AstrMessageEvent) -> bool:
        cfg = self.cfg(event)
        if not cfg["enable_active_reply"]:
            return False
        if event.get_message_type() != MessageType.GROUP_MESSAGE:
            return False

        if event.is_at_or_wake_command:
            # if the message is a command, let it pass
            return False

        if cfg["ar_whitelist"] and (
            event.unified_msg_origin not in cfg["ar_whitelist"]
            and (
                event.get_group_id() and event.get_group_id() not in cfg["ar_whitelist"]
            )
        ):
            return False

        match cfg["ar_method"]:
            case "possibility_reply":
                trig = random.random() < cfg["ar_possibility"]
                return trig

        return False

    async def handle_message(self, event: AstrMessageEvent):
        """仅支持群聊"""
        if event.get_message_type() == MessageType.GROUP_MESSAGE:
            datetime_str = datetime.datetime.now().strftime("%H:%M:%S")

            parts = [f"[{event.message_obj.sender.nickname}/{datetime_str}]: "]

            cfg = self.cfg(event)

            for comp in event.get_messages():
                if isinstance(comp, Plain):
                    parts.append(f" {comp.text}")
                elif isinstance(comp, Image):
                    if cfg["image_caption"]:
                        try:
                            url = comp.url if comp.url else comp.file
                            if not url:
                                raise Exception("图片 URL 为空")
                            caption = await self.get_image_caption(
                                url,
                                cfg["image_caption_provider_id"],
                                cfg["image_caption_prompt"],
                            )
                            parts.append(f" [Image: {caption}]")
                        except Exception as e:
                            logger.error(f"获取图片描述失败: {e}")
                    else:
                        parts.append(" [Image]")
                elif isinstance(comp, At):
                    parts.append(f" [At: {comp.name}]")

            final_message = "".join(parts)
            logger.debug(f"ltm | {event.unified_msg_origin} | {final_message}")
            self.session_chats[event.unified_msg_origin].append(final_message)
            if len(self.session_chats[event.unified_msg_origin]) > cfg["max_cnt"]:
                self.session_chats[event.unified_msg_origin].pop(0)

    async def on_req_llm(self, event: AstrMessageEvent, req: ProviderRequest):
        """当触发 LLM 请求前，调用此方法修改 req"""
        if event.unified_msg_origin not in self.session_chats:
            return

        chats_str = "\n---\n".join(self.session_chats[event.unified_msg_origin])

        cfg = self.cfg(event)
        if cfg["enable_active_reply"]:
            prompt = req.prompt
            req.prompt = (
                f"You are now in a chatroom. The chat history is as follows:\n{chats_str}"
                f"\nNow, a new message is coming: `{prompt}`. "
                "Please react to it. Only output your response and do not output any other information. "
                "You MUST use the SAME language as the chatroom is using."
            )
            req.contexts = []  # 清空上下文，当使用了主动回复，所有聊天记录都在一个prompt中。
        else:
            req.system_prompt += (
                "You are now in a chatroom. The chat history is as follows: \n"
            )
            req.system_prompt += chats_str

    async def after_req_llm(self, event: AstrMessageEvent, llm_resp: LLMResponse):
        if event.unified_msg_origin not in self.session_chats:
            return

<<<<<<< HEAD
        result = event.get_result()
        if result is not None and result.is_llm_result():
            final_message = f"[You/{datetime.datetime.now().strftime('%H:%M:%S')}]: {result.get_plain_text()}"
            logger.debug(f"ltm | {event.unified_msg_origin} | {final_message}")
=======
        if llm_resp.completion_text:
            final_message = f"[You/{datetime.datetime.now().strftime('%H:%M:%S')}]: {llm_resp.completion_text}"
            logger.debug(
                f"Recorded AI response: {event.unified_msg_origin} | {final_message}"
            )
>>>>>>> e9be8cf6
            self.session_chats[event.unified_msg_origin].append(final_message)
            cfg = self.cfg(event)
            if len(self.session_chats[event.unified_msg_origin]) > cfg["max_cnt"]:
                self.session_chats[event.unified_msg_origin].pop(0)<|MERGE_RESOLUTION|>--- conflicted
+++ resolved
@@ -175,18 +175,11 @@
         if event.unified_msg_origin not in self.session_chats:
             return
 
-<<<<<<< HEAD
-        result = event.get_result()
-        if result is not None and result.is_llm_result():
-            final_message = f"[You/{datetime.datetime.now().strftime('%H:%M:%S')}]: {result.get_plain_text()}"
-            logger.debug(f"ltm | {event.unified_msg_origin} | {final_message}")
-=======
         if llm_resp.completion_text:
             final_message = f"[You/{datetime.datetime.now().strftime('%H:%M:%S')}]: {llm_resp.completion_text}"
             logger.debug(
                 f"Recorded AI response: {event.unified_msg_origin} | {final_message}"
             )
->>>>>>> e9be8cf6
             self.session_chats[event.unified_msg_origin].append(final_message)
             cfg = self.cfg(event)
             if len(self.session_chats[event.unified_msg_origin]) > cfg["max_cnt"]:
