"""
astrbot.api
该模块提供最常用最核心的一些接口
"""

# astrbot.api
from astrbot.core.config.astrbot_config import AstrBotConfig
from astrbot import logger
from astrbot.core import html_renderer
from astrbot.core import sp
<<<<<<< HEAD

# 原: astrbot.api.message_components (已弃用)
# 现: astrbot.api.event.message.MessageComponents
from .message_components import (
    ComponentType,  # 枚举所有消息类型名
    BaseMessageComponent,  # 消息类型基类, 如果你需要适配新的消息类型, 可以选择继承此类
    # 常用消息组件
    Plain,  # 纯文本消息
    Face,  # QQ表情
    Record,  # 语音
    Video,  # 视频
    At,  # @
    AtAll,  # @全体成员
    Node,  # 转发节点
    Nodes,  # 多个转发节点
    Poke,  # QQ 戳一戳
    Image,  # 图片
    Reply,  # 回复消息
    Forward,  # 转发消息
    File,  # 文件
    # 其他消息组件
    Music,  # 音乐分享
    Json,  # Json 消息
    TTS,  # TTS
    Unknown,  # 未知类型
    # 特定平台消息组件
    ## QQ
    Dice,  # 骰子
    Contact,  # 推荐好友/群
    RPS,  # 猜拳魔法表情
    ## 微信
    WechatEmoji,  # 微信表情
    # 仅接收
    Share,  # 链接分享
    Shake,  # 私聊窗口抖动
)

# astrbot.api.event
from astrbot.core.platform import AstrMessageEvent
from astrbot.core.message.message_event_result import (
    MessageEventResult,
    MessageChain,
    CommandResult,
    EventResultType,
    ResultContentType,
)

# astrbot.api.platform
from astrbot.core.platform import (
    AstrBotMessage,  # AstrBot 消息, 其实应当出现在事件 api 下, 因为它是事件的一部分, 此处保留向后兼容
    MessageMember,  # AstrBot 消息成员, 其实应当出现在事件 api 下, 此处保留向后兼容
    MessageType,  # AstrBot 消息类型, 其实应当出现在事件 api 下, 此处保留向后兼容
    Platform,
    PlatformMetadata,
    Group,  # 一个群聊
)
from astrbot.core.platform.register import register_platform_adapter

# astrbot.api.provider
from astrbot.core.provider import Provider, STTProvider, Personality
from astrbot.core.provider.entities import (
    ProviderRequest,
    ProviderType,
    ProviderMetaData,
    LLMResponse,
)

# astrbot.api.star
from astrbot.core.star.register import (
    register_star as register,  # 注册插件（Star）
)
from astrbot.core.star import Context, Star, StarTools
from astrbot.core.star.config import load_config, put_config, update_config  # 已弃用

# 原: astrbot.api.event.filter (已弃用)
# 现: astrbot.api.star.register
from astrbot.core.star.register import (
    register_command as command,  # 注册命令
    register_command_group as command_group,  # 注册命令组
    register_event_message_type as event_message_type,  # 注册监听器: 事件消息类型
    register_regex as regex,  # 注册监听器: 正则表达式
    register_platform_adapter_type as platform_adapter_type,  # 注册监听器: 平台适配器类型
    register_permission_type as permission_type,  # 注册监听器: 权限类型
    register_custom_filter as custom_filter,  # 注册监听器: 自定义过滤器
    register_on_astrbot_loaded as on_astrbot_loaded,  # 注册触发器: AstrBot 加载完成时
    register_on_llm_request as on_llm_request,  # 注册触发器: LLM 请求时
    register_on_llm_response as on_llm_response,  # 注册触发器: LLM 响应时
    register_on_decorating_result as on_decorating_result,  # 注册触发器: 装饰结果时
    register_after_message_sent as after_message_sent,  # 注册触发器: 消息发送后
    register_llm_tool as llm_tool,  # 注册 LLM 工具
)

# 监听器所用到的过滤器和类型
from astrbot.core.star.filter.event_message_type import (
    EventMessageTypeFilter,
    EventMessageType,
)
from astrbot.core.star.filter.platform_adapter_type import (
    PlatformAdapterTypeFilter,
    PlatformAdapterType,
)
from astrbot.core.star.filter.permission import PermissionTypeFilter, PermissionType
from astrbot.core.star.filter.custom_filter import CustomFilter

=======
from astrbot.core.star.register import register_llm_tool as llm_tool
from astrbot.core.star.register import register_agent as agent
from astrbot.core.agent.tool import ToolSet, FunctionTool
from astrbot.core.agent.tool_executor import BaseFunctionToolExecutor

>>>>>>> 0f8b550d
__all__ = [
    "AstrBotConfig",
    "logger",
    "html_renderer",
    "llm_tool",
<<<<<<< HEAD
    "sp",
    "ComponentType",
    "BaseMessageComponent",
    "Plain",
    "Face",
    "Record",
    "Video",
    "At",
    "AtAll",
    "Node",
    "Nodes",
    "Poke",
    "Image",
    "Reply",
    "Forward",
    "File",
    "Music",
    "Json",
    "TTS",
    "Unknown",
    "Dice",
    "Contact",
    "RPS",
    "WechatEmoji",
    "Share",
    "Shake",
    "AstrMessageEvent",
    "MessageEventResult",
    "MessageChain",
    "CommandResult",
    "EventResultType",
    "ResultContentType",
    "AstrBotMessage",
    "MessageMember",
    "MessageType",
    "Platform",
    "PlatformMetadata",
    "Group",
    "register_platform_adapter",
    "Provider",
    "STTProvider",
    "Personality",
    "ProviderRequest",
    "ProviderType",
    "ProviderMetaData",
    "LLMResponse",
    "register",
    "Context",
    "Star",
    "StarTools",
    "load_config",
    "put_config",
    "update_config",
    "command",
    "command_group",
    "event_message_type",
    "regex",
    "platform_adapter_type",
    "permission_type",
    "custom_filter",
    "on_astrbot_loaded",
    "on_llm_request",
    "on_llm_response",
    "on_decorating_result",
    "after_message_sent",
    "EventMessageTypeFilter",
    "EventMessageType",
    "PlatformAdapterTypeFilter",
    "PlatformAdapterType",
    "PermissionTypeFilter",
    "PermissionType",
    "CustomFilter",
=======
    "agent",
    "sp",
    "ToolSet",
    "FunctionTool",
    "BaseFunctionToolExecutor",
>>>>>>> 0f8b550d
]<|MERGE_RESOLUTION|>--- conflicted
+++ resolved
@@ -8,7 +8,6 @@
 from astrbot import logger
 from astrbot.core import html_renderer
 from astrbot.core import sp
-<<<<<<< HEAD
 
 # 原: astrbot.api.message_components (已弃用)
 # 现: astrbot.api.event.message.MessageComponents
@@ -99,6 +98,7 @@
     register_on_decorating_result as on_decorating_result,  # 注册触发器: 装饰结果时
     register_after_message_sent as after_message_sent,  # 注册触发器: 消息发送后
     register_llm_tool as llm_tool,  # 注册 LLM 工具
+    register_agent as agent, # 注册 agent
 )
 
 # 监听器所用到的过滤器和类型
@@ -113,19 +113,15 @@
 from astrbot.core.star.filter.permission import PermissionTypeFilter, PermissionType
 from astrbot.core.star.filter.custom_filter import CustomFilter
 
-=======
-from astrbot.core.star.register import register_llm_tool as llm_tool
-from astrbot.core.star.register import register_agent as agent
+# agent
 from astrbot.core.agent.tool import ToolSet, FunctionTool
 from astrbot.core.agent.tool_executor import BaseFunctionToolExecutor
 
->>>>>>> 0f8b550d
 __all__ = [
     "AstrBotConfig",
     "logger",
     "html_renderer",
     "llm_tool",
-<<<<<<< HEAD
     "sp",
     "ComponentType",
     "BaseMessageComponent",
@@ -198,11 +194,8 @@
     "PermissionTypeFilter",
     "PermissionType",
     "CustomFilter",
-=======
     "agent",
-    "sp",
     "ToolSet",
     "FunctionTool",
     "BaseFunctionToolExecutor",
->>>>>>> 0f8b550d
 ]