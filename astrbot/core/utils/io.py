import os
from pathlib import Path
import ssl
import shutil
import socket
import time
import aiohttp
import base64
import zipfile
import uuid
import psutil
import logging

import certifi


from PIL import Image
from .astrbot_path import get_astrbot_data_path

logger = logging.getLogger("astrbot")


def on_error(func, path, exc_info):
    """
    a callback of the rmtree function.
    """
    import stat

    if not os.access(path, os.W_OK):
        os.chmod(path, stat.S_IWUSR)
        func(path)
    else:
        raise exc_info[1]


def remove_dir(file_path: str) -> bool:
    if not os.path.exists(file_path):
        return True
    shutil.rmtree(file_path, onerror=on_error)
    return True


def port_checker(port: int, host: str = "localhost"):
    sk = socket.socket(socket.AF_INET, socket.SOCK_STREAM)
    sk.settimeout(1)
    try:
        sk.connect((host, port))
        sk.close()
        return True
    except Exception:
        sk.close()
        return False


def save_temp_img(img: Image.Image | str) -> str:
    temp_dir = os.path.join(get_astrbot_data_path(), "temp")
    # 获得文件创建时间，清除超过 12 小时的
    try:
        for f in os.listdir(temp_dir):
            path = os.path.join(temp_dir, f)
            if os.path.isfile(path):
                ctime = os.path.getctime(path)
                if time.time() - ctime > 3600 * 12:
                    os.remove(path)
    except Exception as e:
        print(f"清除临时文件失败: {e}")

    # 获得时间戳
    timestamp = f"{int(time.time())}_{uuid.uuid4().hex[:8]}"
    p = os.path.join(temp_dir, f"{timestamp}.jpg")

    if isinstance(img, Image.Image):
        img.save(p)
    else:
        with open(p, "wb") as f:
            f.write(img)
    return p


async def download_image_by_url(
    url: str, post: bool = False, post_data: dict = None, path=None
) -> str:
    """
    下载图片, 返回 path
    """
    try:
        ssl_context = ssl.create_default_context(
            cafile=certifi.where()
        )  # 使用 certifi 提供的 CA 证书
        connector = aiohttp.TCPConnector(ssl=ssl_context)  # 使用 certifi 的根证书
        async with aiohttp.ClientSession(
            trust_env=True, connector=connector
        ) as session:
            if post:
                async with session.post(url, json=post_data) as resp:
                    if not path:
                        return save_temp_img(await resp.read())
                    else:
                        with open(path, "wb") as f:
                            f.write(await resp.read())
                        return path
            else:
                async with session.get(url) as resp:
                    if not path:
                        return save_temp_img(await resp.read())
                    else:
                        with open(path, "wb") as f:
                            f.write(await resp.read())
                        return path
    except (aiohttp.ClientConnectorSSLError, aiohttp.ClientConnectorCertificateError):
        # 关闭SSL验证
        ssl_context = ssl.create_default_context()
        ssl_context.set_ciphers("DEFAULT")
        async with aiohttp.ClientSession() as session:
            if post:
                async with session.get(url, ssl=ssl_context) as resp:
                    return save_temp_img(await resp.read())
            else:
                async with session.get(url, ssl=ssl_context) as resp:
                    return save_temp_img(await resp.read())
    except Exception as e:
        raise e


async def download_file(url: str, path: str, show_progress: bool = False):
    """
    从指定 url 下载文件到指定路径 path
    """
    try:
        ssl_context = ssl.create_default_context(
            cafile=certifi.where()
        )  # 使用 certifi 提供的 CA 证书
        connector = aiohttp.TCPConnector(ssl=ssl_context)
        async with aiohttp.ClientSession(
            trust_env=True, connector=connector
        ) as session:
            async with session.get(url, timeout=1800) as resp:
                if resp.status != 200:
                    raise Exception(f"下载文件失败: {resp.status}")
                total_size = int(resp.headers.get("content-length", 0))
                downloaded_size = 0
                start_time = time.time()
                if show_progress:
                    print(f"文件大小: {total_size / 1024:.2f} KB | 文件地址: {url}")
                with open(path, "wb") as f:
                    while True:
                        chunk = await resp.content.read(8192)
                        if not chunk:
                            break
                        f.write(chunk)
                        downloaded_size += len(chunk)
                        if show_progress:
                            elapsed_time = (
                                time.time() - start_time
                                if time.time() - start_time > 0
                                else 1
                            )
                            speed = downloaded_size / 1024 / elapsed_time  # KB/s
                            print(
                                f"\r下载进度: {downloaded_size / total_size:.2%} 速度: {speed:.2f} KB/s",
                                end="",
                            )
    except (aiohttp.ClientConnectorSSLError, aiohttp.ClientConnectorCertificateError):
        # 关闭SSL验证
        ssl_context = ssl.create_default_context()
        ssl_context.set_ciphers("DEFAULT")
        async with aiohttp.ClientSession() as session:
            async with session.get(url, ssl=ssl_context, timeout=120) as resp:
                total_size = int(resp.headers.get("content-length", 0))
                downloaded_size = 0
                start_time = time.time()
                if show_progress:
                    print(f"文件大小: {total_size / 1024:.2f} KB | 文件地址: {url}")
                with open(path, "wb") as f:
                    while True:
                        chunk = await resp.content.read(8192)
                        if not chunk:
                            break
                        f.write(chunk)
                        downloaded_size += len(chunk)
                        if show_progress:
                            elapsed_time = time.time() - start_time
                            speed = downloaded_size / 1024 / elapsed_time  # KB/s
                            print(
                                f"\r下载进度: {downloaded_size / total_size:.2%} 速度: {speed:.2f} KB/s",
                                end="",
                            )
    if show_progress:
        print()


def file_to_base64(file_path: str) -> str:
    with open(file_path, "rb") as f:
        data_bytes = f.read()
        base64_str = base64.b64encode(data_bytes).decode()
    return "base64://" + base64_str


def get_local_ip_addresses():
    net_interfaces = psutil.net_if_addrs()
    network_ips = []

    for interface, addrs in net_interfaces.items():
        for addr in addrs:
            if addr.family == socket.AF_INET:  # 使用 socket.AF_INET 代替 psutil.AF_INET
                network_ips.append(addr.address)

    return network_ips


async def get_dashboard_version():
    dist_dir = os.path.join(get_astrbot_data_path(), "dist")
    if os.path.exists(dist_dir):
        version_file = os.path.join(dist_dir, "assets", "version")
        if os.path.exists(version_file):
            with open(version_file) as f:
                v = f.read().strip()
                return v
    return None


async def download_dashboard(
    path: str | None = None,
    extract_path: str = "data",
    latest: bool = True,
    version: str | None = None,
    proxy: str | None = None,
) -> None:
    """下载管理面板文件"""

    if path is None:
<<<<<<< HEAD
        _path = Path(get_astrbot_data_path()).absolute()
=======
        zip_path = Path(get_astrbot_data_path()).absolute() / "dashboard.zip"
>>>>>>> 42042d9e
    else:
        zip_path = Path(path).absolute()

    version_file = zip_path.parent / "dist" / "assets" / "version"

    if latest or len(str(version)) != 40:
        ver_name = "latest" if latest else version
        dashboard_release_url = f"https://astrbot-registry.soulter.top/download/astrbot-dashboard/{ver_name}/dist.zip"
        logger.info(
            f"准备下载指定发行版本的 AstrBot WebUI 文件: {dashboard_release_url}"
        )
        try:
            await download_file(
                dashboard_release_url, str(zip_path), show_progress=True
            )
        except BaseException as _:
            if latest:
                dashboard_release_url = "https://github.com/AstrBotDevs/AstrBot/releases/latest/download/dist.zip"
            else:
                dashboard_release_url = f"https://github.com/AstrBotDevs/AstrBot/releases/download/{version}/dist.zip"
            if proxy:
                dashboard_release_url = f"{proxy}/{dashboard_release_url}"
            await download_file(
                dashboard_release_url, str(zip_path), show_progress=True
            )
    else:
        url = f"https://github.com/AstrBotDevs/astrbot-release-harbour/releases/download/release-{version}/dist.zip"
        logger.info(f"准备下载指定版本的 AstrBot WebUI: {url}")
        if proxy:
            url = f"{proxy}/{url}"
        await download_file(url, str(zip_path), show_progress=True)
    with zipfile.ZipFile(zip_path, "r") as z:
        z.extractall(extract_path)

    if version_file.exists():
        return

    # 写入dist/version
    # https://github.com/AstrBotDevs/AstrBot/pull/3106
    # 实际上压根没有dist/version文件，这里需要写入
    with version_file.open("w") as f:
        f.write(f"{version}")<|MERGE_RESOLUTION|>--- conflicted
+++ resolved
@@ -229,11 +229,7 @@
     """下载管理面板文件"""
 
     if path is None:
-<<<<<<< HEAD
-        _path = Path(get_astrbot_data_path()).absolute()
-=======
         zip_path = Path(get_astrbot_data_path()).absolute() / "dashboard.zip"
->>>>>>> 42042d9e
     else:
         zip_path = Path(path).absolute()
 
