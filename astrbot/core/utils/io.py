--- conflicted
+++ resolved
@@ -78,11 +78,7 @@
     url: str,
     post: bool = False,
     post_data: dict | None = None,
-<<<<<<< HEAD
-    path=None,
-=======
     path: str | None = None,
->>>>>>> 2930cc3f
 ) -> str:
     """下载图片, 返回 path"""
     try:
