import enum
<<<<<<< HEAD
=======

from typing_extensions import Self

>>>>>>> 932d76d0
from collections.abc import AsyncGenerator
from dataclasses import dataclass, field

from typing_extensions import deprecated

from astrbot.core.message.components import (
    At,
    AtAll,
    BaseMessageComponent,
    Image,
    Plain,
)


@dataclass
class MessageChain:
    """MessageChain 描述了一整条消息中带有的所有组件。
    现代消息平台的一条富文本消息中可能由多个组件构成，如文本、图片、At 等，并且保留了顺序。

    Attributes:
        `chain` (list): 用于顺序存储各个组件。
        `use_t2i_` (bool): 用于标记是否使用文本转图片服务。默认为 None，即跟随用户的设置。当设置为 True 时，将会使用文本转图片服务。

    """

    chain: list[BaseMessageComponent] = field(default_factory=list)
    use_t2i_: bool | None = None  # None 为跟随用户设置
    type: str | None = None
    """消息链承载的消息的类型。可选，用于让消息平台区分不同业务场景的消息链。"""

    def message(self, message: str) -> Self:
        """添加一条文本消息到消息链 `chain` 中。

        Example:
            CommandResult().message("Hello ").message("world!")
            # 输出 Hello world!

        """
        self.chain.append(Plain(message))
        return self

<<<<<<< HEAD
    def at(self, name: str, qq: str | int):
=======
    def at(self, name: str, qq: str | int) -> Self:
>>>>>>> 932d76d0
        """添加一条 At 消息到消息链 `chain` 中。

        Example:
            CommandResult().at("张三", "12345678910")
            # 输出 @张三

        """
        self.chain.append(At(name=name, qq=qq))
        return self

    def at_all(self) -> Self:
        """添加一条 AtAll 消息到消息链 `chain` 中。

        Example:
            CommandResult().at_all()
            # 输出 @所有人

        """
        self.chain.append(AtAll())
        return self

    @deprecated("请使用 message 方法代替。")
    def error(self, message: str) -> Self:
        """添加一条错误消息到消息链 `chain` 中

        Example:
            CommandResult().error("解析失败")

        """
        self.chain.append(Plain(message))
        return self

    def url_image(self, url: str) -> Self:
        """添加一条图片消息（https 链接）到消息链 `chain` 中。

        Note:
            如果需要发送本地图片，请使用 `file_image` 方法。

        Example:
            CommandResult().image("https://example.com/image.jpg")

        """
        self.chain.append(Image.fromURL(url))
        return self

    def file_image(self, path: str) -> Self:
        """添加一条图片消息（本地文件路径）到消息链 `chain` 中。

        Note:
            如果需要发送网络图片，请使用 `url_image` 方法。

        CommandResult().image("image.jpg")

        """
        self.chain.append(Image.fromFileSystem(path))
        return self

    def base64_image(self, base64_str: str) -> Self:
        """添加一条图片消息（base64 编码字符串）到消息链 `chain` 中。
        Example:

            CommandResult().base64_image("iVBORw0KGgoAAAANSUhEUgAAAAUA...")
        """
        self.chain.append(Image.fromBase64(base64_str))
        return self

    def use_t2i(self, use_t2i: bool) -> Self:
        """设置是否使用文本转图片服务。

        Args:
            use_t2i (bool): 是否使用文本转图片服务。默认为 None，即跟随用户的设置。当设置为 True 时，将会使用文本转图片服务。

        """
        self.use_t2i_ = use_t2i
        return self

    def get_plain_text(self) -> str:
        """获取纯文本消息。这个方法将获取 chain 中所有 Plain 组件的文本并拼接成一条消息。空格分隔。"""
        return " ".join([comp.text for comp in self.chain if isinstance(comp, Plain)])

    def squash_plain(self) -> Self | None:
        """将消息链中的所有 Plain 消息段聚合到第一个 Plain 消息段中。"""
        if not self.chain:
            return None

        new_chain = []
        first_plain = None
        plain_texts = []

        for comp in self.chain:
            if isinstance(comp, Plain):
                if first_plain is None:
                    first_plain = comp
                    new_chain.append(comp)
                plain_texts.append(comp.text)
            else:
                new_chain.append(comp)

        if first_plain is not None:
            first_plain.text = "".join(plain_texts)

        self.chain = new_chain
        return self


class EventResultType(enum.Enum):
    """用于描述事件处理的结果类型。

    Attributes:
        CONTINUE: 事件将会继续传播
        STOP: 事件将会终止传播

    """

    CONTINUE = enum.auto()
    STOP = enum.auto()


class ResultContentType(enum.Enum):
    """用于描述事件结果的内容的类型。"""

    LLM_RESULT = enum.auto()
    """调用 LLM 产生的结果"""
    GENERAL_RESULT = enum.auto()
    """普通的消息结果"""
    STREAMING_RESULT = enum.auto()
    """调用 LLM 产生的流式结果"""
    STREAMING_FINISH = enum.auto()
    """流式输出完成"""


@dataclass
class MessageEventResult(MessageChain):
    """MessageEventResult 描述了一整条消息中带有的所有组件以及事件处理的结果。
    现代消息平台的一条富文本消息中可能由多个组件构成，如文本、图片、At 等，并且保留了顺序。

    Attributes:
        `chain` (list): 用于顺序存储各个组件。
        `use_t2i_` (bool): 用于标记是否使用文本转图片服务。默认为 None，即跟随用户的设置。当设置为 True 时，将会使用文本转图片服务。
        `result_type` (EventResultType): 事件处理的结果类型。

    """

    result_type: EventResultType | None = field(
<<<<<<< HEAD
        default_factory=lambda: EventResultType.CONTINUE,
    )

    result_content_type: ResultContentType | None = field(
        default_factory=lambda: ResultContentType.GENERAL_RESULT,
=======
        default_factory=lambda: EventResultType.CONTINUE
    )

    result_content_type: ResultContentType | None = field(
        default_factory=lambda: ResultContentType.GENERAL_RESULT
>>>>>>> 932d76d0
    )

    async_stream: AsyncGenerator | None = None
    """异步流"""

    def stop_event(self) -> Self:
        """终止事件传播。"""
        self.result_type = EventResultType.STOP
        return self

    def continue_event(self) -> Self:
        """继续事件传播。"""
        self.result_type = EventResultType.CONTINUE
        return self

    def is_stopped(self) -> bool:
        """是否终止事件传播。"""
        return self.result_type == EventResultType.STOP

    def set_async_stream(self, stream: AsyncGenerator) -> Self:
        """设置异步流。"""
        self.async_stream = stream
        return self

    def set_result_content_type(self, typ: ResultContentType) -> Self:
        """设置事件处理的结果类型。

        Args:
            result_type (EventResultType): 事件处理的结果类型。

        """
        self.result_content_type = typ
        return self

    def is_llm_result(self) -> bool:
        """是否为 LLM 结果。"""
        return self.result_content_type == ResultContentType.LLM_RESULT


# 为了兼容旧版代码，保留 CommandResult 的别名
CommandResult = MessageEventResult<|MERGE_RESOLUTION|>--- conflicted
+++ resolved
@@ -1,14 +1,8 @@
 import enum
-<<<<<<< HEAD
-=======
-
-from typing_extensions import Self
-
->>>>>>> 932d76d0
 from collections.abc import AsyncGenerator
 from dataclasses import dataclass, field
 
-from typing_extensions import deprecated
+from typing_extensions import Self, deprecated
 
 from astrbot.core.message.components import (
     At,
@@ -46,11 +40,7 @@
         self.chain.append(Plain(message))
         return self
 
-<<<<<<< HEAD
-    def at(self, name: str, qq: str | int):
-=======
     def at(self, name: str, qq: str | int) -> Self:
->>>>>>> 932d76d0
         """添加一条 At 消息到消息链 `chain` 中。
 
         Example:
@@ -195,19 +185,11 @@
     """
 
     result_type: EventResultType | None = field(
-<<<<<<< HEAD
         default_factory=lambda: EventResultType.CONTINUE,
     )
 
     result_content_type: ResultContentType | None = field(
         default_factory=lambda: ResultContentType.GENERAL_RESULT,
-=======
-        default_factory=lambda: EventResultType.CONTINUE
-    )
-
-    result_content_type: ResultContentType | None = field(
-        default_factory=lambda: ResultContentType.GENERAL_RESULT
->>>>>>> 932d76d0
     )
 
     async_stream: AsyncGenerator | None = None
