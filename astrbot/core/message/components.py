--- conflicted
+++ resolved
@@ -564,13 +564,8 @@
         super().__init__(name=name, file=file)
 
 
-<<<<<<< HEAD
-class Emoji(BaseMessageComponent):
-    type: ComponentType = "emoji"
-=======
 class WechatEmoji(BaseMessageComponent):
     type: ComponentType = "WechatEmoji"
->>>>>>> 06b16a1d
     md5: T.Optional[str] = ""
     md5_len: T.Optional[int] = 0
     cdnurl: T.Optional[str] = ""
@@ -607,9 +602,5 @@
     "tts": TTS,
     "unknown": Unknown,
     "file": File,
-<<<<<<< HEAD
-    "emoji": Emoji,
-=======
     "WechatEmoji": WechatEmoji,
->>>>>>> 06b16a1d
 }