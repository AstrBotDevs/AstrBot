"""
MIT License

Copyright (c) 2021 Lxns-Network

Permission is hereby granted, free of charge, to any person obtaining a copy
of this software and associated documentation files (the "Software"), to deal
in the Software without restriction, including without limitation the rights
to use, copy, modify, merge, publish, distribute, sublicense, and/or sell
copies of the Software, and to permit persons to whom the Software is
furnished to do so, subject to the following conditions:

The above copyright notice and this permission notice shall be included in all
copies or substantial portions of the Software.

THE SOFTWARE IS PROVIDED "AS IS", WITHOUT WARRANTY OF ANY KIND, EXPRESS OR
IMPLIED, INCLUDING BUT NOT LIMITED TO THE WARRANTIES OF MERCHANTABILITY,
FITNESS FOR A PARTICULAR PURPOSE AND NONINFRINGEMENT. IN NO EVENT SHALL THE
AUTHORS OR COPYRIGHT HOLDERS BE LIABLE FOR ANY CLAIM, DAMAGES OR OTHER
LIABILITY, WHETHER IN AN ACTION OF CONTRACT, TORT OR OTHERWISE, ARISING FROM,
OUT OF OR IN CONNECTION WITH THE SOFTWARE OR THE USE OR OTHER DEALINGS IN THE
SOFTWARE.
"""

import asyncio
import base64
import json
import os
import typing as T
import uuid
from enum import Enum

from pydantic.v1 import BaseModel

from astrbot.core import astrbot_config, file_token_service, logger
from astrbot.core.utils.astrbot_path import get_astrbot_data_path
from astrbot.core.utils.io import download_file, download_image_by_url, file_to_base64


<<<<<<< HEAD
class ComponentType(Enum):
    # 常用消息组件
=======
class ComponentType(str, Enum):
>>>>>>> 2c3c3ae5
    Plain = "Plain"  # 纯文本消息
    Face = "Face"  # QQ表情
    Record = "Record"  # 语音
    Video = "Video"  # 视频
    At = "At"  # At
    AtAll = "AtAll"  # At 全体成员
    Node = "Node"  # 转发消息的一个节点
    Nodes = "Nodes"  # 转发消息的多个节点
    Poke = "Poke"  # QQ 戳一戳
    Image = "Image"  # 图片
    Reply = "Reply"  # 回复
    Forward = "Forward"  # 转发消息
    File = "File"  # 文件

    # 特定平台消息组件

    ## QQ
    Dice = "Dice"  # 骰子
    Contact = "Contact"  # 推荐好友/群
    RPS = "RPS"  # 猜拳魔法表情
    Music = "Music"  # 音乐分享
    Json = "Json"  # Json 消息

    ## 微信
    WechatEmoji = "WechatEmoji"  # Wechat 下的 emoji 表情包

    # 仅接收
    Share = "Share"  # 链接分享	仅接受
    Shake = "Shake"  # 私聊窗口抖动 仅接收

    # 其他消息组件
    TTS = "TTS"  # TTS
    Unknown = "Unknown"  # 未知类型

    # 不支持或已废弃
    Xml = "Xml"  # Xml 消息 已废弃 不会支持
    CardImage = "CardImage"  # 卡片图片 无协议端支持 不会支持
    Anonymous = "Anonymous"  # 匿名 已废弃 不会支持
    RedBag = "RedBag"  # 红包 法律原因 不会支持
    Location = "Location"  # 位置 仅手机端协议支持 不会支持


class BaseMessageComponent(BaseModel):
    """
    消息组件基类, 任何自定义消息组件都应当继承此类
    """

    type: ComponentType

    def toString(self):
        output = f"[CQ:{self.type.lower()}"
        for k, v in self.__dict__.items():
            if k == "type" or v is None:
                continue
            if k == "_type":
                k = "type"
            if isinstance(v, bool):
                v = 1 if v else 0
            output += ",%s=%s" % (
                k,
                str(v)
                .replace("&", "&amp;")
                .replace(",", "&#44;")
                .replace("[", "&#91;")
                .replace("]", "&#93;"),
            )
        output += "]"
        return output

    def toDict(self):
        data = {}
        for k, v in self.__dict__.items():
            if k == "type" or v is None:
                continue
            if k == "_type":
                k = "type"
            data[k] = v
        return {"type": self.type.lower(), "data": data}

    async def to_dict(self) -> dict:
        # 默认情况下，回退到旧的同步 toDict()
        return self.toDict()


class Plain(BaseMessageComponent):
<<<<<<< HEAD
    """
    纯文本消息
    """

    type: ComponentType = "Plain"
=======
    type = ComponentType.Plain
>>>>>>> 2c3c3ae5
    text: str
    convert: T.Optional[bool] = True  # 若为 False 则直接发送未转换 CQ 码的消息

    def __init__(self, text: str, convert: bool = True, **_):
        super().__init__(text=text, convert=convert, **_)

    def toString(self):  # 没有 [CQ:plain] 这种东西，所以直接导出纯文本
        if not self.convert:
            return self.text
        return (
            self.text.replace("&", "&amp;").replace("[", "&#91;").replace("]", "&#93;")
        )

    def toDict(self):
        return {"type": "text", "data": {"text": self.text.strip()}}

    async def to_dict(self):
        return {"type": "text", "data": {"text": self.text}}


class Face(BaseMessageComponent):
<<<<<<< HEAD
    """
    QQ表情, 仅 QQ
    """

    type: ComponentType = "Face"
=======
    type = ComponentType.Face
>>>>>>> 2c3c3ae5
    id: int

    def __init__(self, **_):
        super().__init__(**_)


class Record(BaseMessageComponent):
<<<<<<< HEAD
    """
    语音
    """

    type: ComponentType = "Record"
=======
    type = ComponentType.Record
>>>>>>> 2c3c3ae5
    file: T.Optional[str] = ""
    magic: T.Optional[bool] = False
    url: T.Optional[str] = ""
    cache: T.Optional[bool] = True
    proxy: T.Optional[bool] = True
    timeout: T.Optional[int] = 0
    # 额外
    path: T.Optional[str]

    def __init__(self, file: T.Optional[str], **_):
        for k in _.keys():
            if k == "url":
                pass
                # Protocol.warn(f"go-cqhttp doesn't support send {self.type} by {k}")
        super().__init__(file=file, **_)

    @staticmethod
    def fromFileSystem(path, **_):
        return Record(file=f"file:///{os.path.abspath(path)}", path=path, **_)

    @staticmethod
    def fromURL(url: str, **_):
        if url.startswith("http://") or url.startswith("https://"):
            return Record(file=url, **_)
        raise Exception("not a valid url")

    @staticmethod
    def fromBase64(bs64_data: str, **_):
        return Record(file=f"base64://{bs64_data}", **_)

    async def convert_to_file_path(self) -> str:
        """将这个语音统一转换为本地文件路径。这个方法避免了手动判断语音数据类型，直接返回语音数据的本地路径（如果是网络 URL, 则会自动进行下载）。

        Returns:
            str: 语音的本地路径，以绝对路径表示。
        """
        if not self.file:
            raise Exception(f"not a valid file: {self.file}")
        if self.file.startswith("file:///"):
            return self.file[8:]
        elif self.file.startswith("http"):
            file_path = await download_image_by_url(self.file)
            return os.path.abspath(file_path)
        elif self.file.startswith("base64://"):
            bs64_data = self.file.removeprefix("base64://")
            image_bytes = base64.b64decode(bs64_data)
            temp_dir = os.path.join(get_astrbot_data_path(), "temp")
            file_path = os.path.join(temp_dir, f"{uuid.uuid4()}.jpg")
            with open(file_path, "wb") as f:
                f.write(image_bytes)
            return os.path.abspath(file_path)
        elif os.path.exists(self.file):
            return os.path.abspath(self.file)
        else:
            raise Exception(f"not a valid file: {self.file}")

    async def convert_to_base64(self) -> str:
        """将语音统一转换为 base64 编码。这个方法避免了手动判断语音数据类型，直接返回语音数据的 base64 编码。

        Returns:
            str: 语音的 base64 编码，不以 base64:// 或者 data:image/jpeg;base64, 开头。
        """
        # convert to base64
        if not self.file:
            raise Exception(f"not a valid file: {self.file}")
        if self.file.startswith("file:///"):
            bs64_data = file_to_base64(self.file[8:])
        elif self.file.startswith("http"):
            file_path = await download_image_by_url(self.file)
            bs64_data = file_to_base64(file_path)
        elif self.file.startswith("base64://"):
            bs64_data = self.file
        elif os.path.exists(self.file):
            bs64_data = file_to_base64(self.file)
        else:
            raise Exception(f"not a valid file: {self.file}")
        bs64_data = bs64_data.removeprefix("base64://")
        return bs64_data

    async def register_to_file_service(self) -> str:
        """
        将语音注册到文件服务。

        Returns:
            str: 注册后的URL

        Raises:
            Exception: 如果未配置 callback_api_base
        """
        callback_host = astrbot_config.get("callback_api_base")

        if not callback_host:
            raise Exception("未配置 callback_api_base，文件服务不可用")

        file_path = await self.convert_to_file_path()

        token = await file_token_service.register_file(file_path)

        logger.debug(f"已注册：{callback_host}/api/file/{token}")

        return f"{callback_host}/api/file/{token}"


class Video(BaseMessageComponent):
<<<<<<< HEAD
    """
    视频
    """

    type: ComponentType = "Video"
=======
    type = ComponentType.Video
>>>>>>> 2c3c3ae5
    file: str
    cover: T.Optional[str] = ""
    c: T.Optional[int] = 2
    # 额外
    path: T.Optional[str] = ""

    def __init__(self, file: str, **_):
        super().__init__(file=file, **_)

    @staticmethod
    def fromFileSystem(path, **_):
        return Video(file=f"file:///{os.path.abspath(path)}", path=path, **_)

    @staticmethod
    def fromURL(url: str, **_):
        if url.startswith("http://") or url.startswith("https://"):
            return Video(file=url, **_)
        raise Exception("not a valid url")

    async def convert_to_file_path(self) -> str:
        """将这个视频统一转换为本地文件路径。这个方法避免了手动判断视频数据类型，直接返回视频数据的本地路径（如果是网络 URL，则会自动进行下载）。

        Returns:
            str: 视频的本地路径，以绝对路径表示。
        """
        url = self.file
        if url and url.startswith("file:///"):
            return url[8:]
        elif url and url.startswith("http"):
            download_dir = os.path.join(get_astrbot_data_path(), "temp")
            video_file_path = os.path.join(download_dir, f"{uuid.uuid4().hex}")
            await download_file(url, video_file_path)
            if os.path.exists(video_file_path):
                return os.path.abspath(video_file_path)
            else:
                raise Exception(f"download failed: {url}")
        elif os.path.exists(url):
            return os.path.abspath(url)
        else:
            raise Exception(f"not a valid file: {url}")

    async def register_to_file_service(self):
        """
        将视频注册到文件服务。

        Returns:
            str: 注册后的URL

        Raises:
            Exception: 如果未配置 callback_api_base
        """
        callback_host = astrbot_config.get("callback_api_base")

        if not callback_host:
            raise Exception("未配置 callback_api_base，文件服务不可用")

        file_path = await self.convert_to_file_path()

        token = await file_token_service.register_file(file_path)

        logger.debug(f"已注册：{callback_host}/api/file/{token}")

        return f"{callback_host}/api/file/{token}"

    async def to_dict(self):
        """需要和 toDict 区分开，toDict 是同步方法"""
        url_or_path = self.file
        if url_or_path.startswith("http"):
            payload_file = url_or_path
        elif callback_host := astrbot_config.get("callback_api_base"):
            callback_host = str(callback_host).removesuffix("/")
            token = await file_token_service.register_file(url_or_path)
            payload_file = f"{callback_host}/api/file/{token}"
            logger.debug(f"Generated video file callback link: {payload_file}")
        else:
            payload_file = url_or_path
        return {
            "type": "video",
            "data": {
                "file": payload_file,
            },
        }


class At(BaseMessageComponent):
<<<<<<< HEAD
    """
    At 即 @
    """

    type: ComponentType = "At"
=======
    type = ComponentType.At
>>>>>>> 2c3c3ae5
    qq: T.Union[int, str]  # 此处str为all时代表所有人
    name: T.Optional[str] = ""

    def __init__(self, **_):
        super().__init__(**_)

    def toDict(self):
        return {
            "type": "at",
            "data": {"qq": str(self.qq)},
        }


class AtAll(At):
    """
    At 全体成员 即 @全体成员
    """

    qq: str = "all"

    def __init__(self, **_):
        super().__init__(**_)


<<<<<<< HEAD
class RPS(BaseMessageComponent):
    """
    猜拳魔法表情, 仅 QQ
    """

    type: ComponentType = "RPS"
=======
class RPS(BaseMessageComponent):  # TODO
    type = ComponentType.RPS
>>>>>>> 2c3c3ae5

    def __init__(self, **_):
        super().__init__(**_)


<<<<<<< HEAD
class Dice(BaseMessageComponent):
    """
    骰子, 仅 QQ
    """

    type: ComponentType = "Dice"
=======
class Dice(BaseMessageComponent):  # TODO
    type = ComponentType.Dice
>>>>>>> 2c3c3ae5

    def __init__(self, **_):
        super().__init__(**_)


<<<<<<< HEAD
class Shake(BaseMessageComponent):
    """
    私聊窗口抖动, 仅 QQ, 仅接收
    """

    type: ComponentType = "Shake"
=======
class Shake(BaseMessageComponent):  # TODO
    type = ComponentType.Shake
>>>>>>> 2c3c3ae5

    def __init__(self, **_):
        super().__init__(**_)


<<<<<<< HEAD
class Anonymous(BaseMessageComponent):
    """
    ⚠️ 标记为已废弃, 已经没有协议端支持, 请勿使用
    """

    type: ComponentType = "Anonymous"
=======
class Anonymous(BaseMessageComponent):  # TODO
    type = ComponentType.Anonymous
>>>>>>> 2c3c3ae5
    ignore: T.Optional[bool] = False

    def __init__(self, **_):
        super().__init__(**_)


class Share(BaseMessageComponent):
<<<<<<< HEAD
    """
    链接分享, 仅接收, 仅 QQ
    """

    type: ComponentType = "Share"
=======
    type = ComponentType.Share
>>>>>>> 2c3c3ae5
    url: str
    title: str
    content: T.Optional[str] = ""
    image: T.Optional[str] = ""

    def __init__(self, **_):
        super().__init__(**_)


<<<<<<< HEAD
class Contact(BaseMessageComponent):
    """
    推荐好友/群, 仅 QQ
    """

    type: ComponentType = "Contact"
=======
class Contact(BaseMessageComponent):  # TODO
    type = ComponentType.Contact
>>>>>>> 2c3c3ae5
    _type: str  # type 字段冲突
    id: T.Optional[int] = 0

    def __init__(self, **_):
        super().__init__(**_)


<<<<<<< HEAD
class Location(BaseMessageComponent):
    """
    ⚠️ 标记为已废弃, 已经没有协议端支持, 请勿使用
    """

    type: ComponentType = "Location"
=======
class Location(BaseMessageComponent):  # TODO
    type = ComponentType.Location
>>>>>>> 2c3c3ae5
    lat: float
    lon: float
    title: T.Optional[str] = ""
    content: T.Optional[str] = ""

    def __init__(self, **_):
        super().__init__(**_)


class Music(BaseMessageComponent):
<<<<<<< HEAD
    """
    音乐分享, 仅 QQ
    """

    type: ComponentType = "Music"
=======
    type = ComponentType.Music
>>>>>>> 2c3c3ae5
    _type: str
    id: T.Optional[int] = 0
    url: T.Optional[str] = ""
    audio: T.Optional[str] = ""
    title: T.Optional[str] = ""
    content: T.Optional[str] = ""
    image: T.Optional[str] = ""

    def __init__(self, **_):
        # for k in _.keys():
        #     if k == "_type" and _[k] not in ["qq", "163", "xm", "custom"]:
        #         logger.warn(f"Protocol: {k}={_[k]} doesn't match values")
        super().__init__(**_)


class Image(BaseMessageComponent):
<<<<<<< HEAD
    """
    图片
    """

    type: ComponentType = "Image"
=======
    type = ComponentType.Image
>>>>>>> 2c3c3ae5
    file: T.Optional[str] = ""
    _type: T.Optional[str] = ""
    subType: T.Optional[int] = 0
    url: T.Optional[str] = ""
    cache: T.Optional[bool] = True
    id: T.Optional[int] = 40000
    c: T.Optional[int] = 2
    # 额外
    path: T.Optional[str] = ""
    file_unique: T.Optional[str] = ""  # 某些平台可能有图片缓存的唯一标识

    def __init__(self, file: T.Optional[str], **_):
        super().__init__(file=file, **_)

    @staticmethod
    def fromURL(url: str, **_):
        if url.startswith("http://") or url.startswith("https://"):
            return Image(file=url, **_)
        raise Exception("not a valid url")

    @staticmethod
    def fromFileSystem(path, **_):
        return Image(file=f"file:///{os.path.abspath(path)}", path=path, **_)

    @staticmethod
    def fromBase64(base64: str, **_):
        return Image(f"base64://{base64}", **_)

    @staticmethod
    def fromBytes(byte: bytes):
        return Image.fromBase64(base64.b64encode(byte).decode())

    @staticmethod
    def fromIO(IO):
        return Image.fromBytes(IO.read())

    async def convert_to_file_path(self) -> str:
        """将这个图片统一转换为本地文件路径。这个方法避免了手动判断图片数据类型，直接返回图片数据的本地路径（如果是网络 URL, 则会自动进行下载）。

        Returns:
            str: 图片的本地路径，以绝对路径表示。
        """
        url = self.url or self.file
        if not url:
            raise ValueError("No valid file or URL provided")
        if url.startswith("file:///"):
            return url[8:]
        elif url.startswith("http"):
            image_file_path = await download_image_by_url(url)
            return os.path.abspath(image_file_path)
        elif url.startswith("base64://"):
            bs64_data = url.removeprefix("base64://")
            image_bytes = base64.b64decode(bs64_data)
            temp_dir = os.path.join(get_astrbot_data_path(), "temp")
            image_file_path = os.path.join(temp_dir, f"{uuid.uuid4()}.jpg")
            with open(image_file_path, "wb") as f:
                f.write(image_bytes)
            return os.path.abspath(image_file_path)
        elif os.path.exists(url):
            return os.path.abspath(url)
        else:
            raise Exception(f"not a valid file: {url}")

    async def convert_to_base64(self) -> str:
        """将这个图片统一转换为 base64 编码。这个方法避免了手动判断图片数据类型，直接返回图片数据的 base64 编码。

        Returns:
            str: 图片的 base64 编码，不以 base64:// 或者 data:image/jpeg;base64, 开头。
        """
        # convert to base64
        url = self.url or self.file
        if not url:
            raise ValueError("No valid file or URL provided")
        if url.startswith("file:///"):
            bs64_data = file_to_base64(url[8:])
        elif url.startswith("http"):
            image_file_path = await download_image_by_url(url)
            bs64_data = file_to_base64(image_file_path)
        elif url.startswith("base64://"):
            bs64_data = url
        elif os.path.exists(url):
            bs64_data = file_to_base64(url)
        else:
            raise Exception(f"not a valid file: {url}")
        bs64_data = bs64_data.removeprefix("base64://")
        return bs64_data

    async def register_to_file_service(self) -> str:
        """
        将图片注册到文件服务。

        Returns:
            str: 注册后的URL

        Raises:
            Exception: 如果未配置 callback_api_base
        """
        callback_host = astrbot_config.get("callback_api_base")

        if not callback_host:
            raise Exception("未配置 callback_api_base，文件服务不可用")

        file_path = await self.convert_to_file_path()

        token = await file_token_service.register_file(file_path)

        logger.debug(f"已注册：{callback_host}/api/file/{token}")

        return f"{callback_host}/api/file/{token}"


class Reply(BaseMessageComponent):
<<<<<<< HEAD
    """
    回复, 回复某条消息
    """

    type: ComponentType = "Reply"
=======
    type = ComponentType.Reply
>>>>>>> 2c3c3ae5
    id: T.Union[str, int]
    """所引用的消息 ID"""
    chain: T.Optional[T.List["BaseMessageComponent"]] = []
    """被引用的消息段列表"""
    sender_id: T.Optional[int] | T.Optional[str] = 0
    """被引用的消息对应的发送者的 ID"""
    sender_nickname: T.Optional[str] = ""
    """被引用的消息对应的发送者的昵称"""
    time: T.Optional[int] = 0
    """被引用的消息发送时间"""
    message_str: T.Optional[str] = ""
    """被引用的消息解析后的纯文本消息字符串"""

    text: T.Optional[str] = ""
    """deprecated"""
    qq: T.Optional[int] = 0
    """deprecated"""
    seq: T.Optional[int] = 0
    """deprecated"""

    def __init__(self, **_):
        super().__init__(**_)


class RedBag(BaseMessageComponent):
<<<<<<< HEAD
    """
    ⚠️ 标记为已废弃, 已经没有协议端支持, 请勿使用
    """

    type: ComponentType = "RedBag"
=======
    type = ComponentType.RedBag
>>>>>>> 2c3c3ae5
    title: str

    def __init__(self, **_):
        super().__init__(**_)


class Poke(BaseMessageComponent):
<<<<<<< HEAD
    """
    QQ 戳一戳
    """

    type: str = ""
=======
    type: str = ComponentType.Poke
>>>>>>> 2c3c3ae5
    id: T.Optional[int] = 0
    qq: T.Optional[int] = 0

    def __init__(self, type: str, **_):
        type = f"Poke:{type}"
        super().__init__(type=type, **_)


class Forward(BaseMessageComponent):
<<<<<<< HEAD
    """
    转发消息
    """

    type: ComponentType = "Forward"
=======
    type = ComponentType.Forward
>>>>>>> 2c3c3ae5
    id: str

    def __init__(self, **_):
        super().__init__(**_)


class Node(BaseMessageComponent):
    """群合并转发消息"""

    type = ComponentType.Node
    id: T.Optional[int] = 0  # 忽略
    name: T.Optional[str] = ""  # qq昵称
    uin: T.Optional[str] = "0"  # qq号
    content: T.Optional[list[BaseMessageComponent]] = []
    seq: T.Optional[T.Union[str, list]] = ""  # 忽略
    time: T.Optional[int] = 0  # 忽略

    def __init__(self, content: list[BaseMessageComponent], **_):
        if isinstance(content, Node):
            # back
            content = [content]
        super().__init__(content=content, **_)

    async def to_dict(self):
        data_content = []
        for comp in self.content:
            if isinstance(comp, (Image, Record)):
                # For Image and Record segments, we convert them to base64
                bs64 = await comp.convert_to_base64()
                data_content.append(
                    {
                        "type": comp.type.lower(),
                        "data": {"file": f"base64://{bs64}"},
                    }
                )
            elif isinstance(comp, Plain):
                # For Plain segments, we need to handle the plain differently
                d = await comp.to_dict()
                data_content.append(d)
            elif isinstance(comp, File):
                # For File segments, we need to handle the file differently
                d = await comp.to_dict()
                data_content.append(d)
            elif isinstance(comp, (Node, Nodes)):
                # For Node segments, we recursively convert them to dict
                d = await comp.to_dict()
                data_content.append(d)
            else:
                d = comp.toDict()
                data_content.append(d)
        return {
            "type": "node",
            "data": {
                "user_id": str(self.uin),
                "nickname": self.name,
                "content": data_content,
            },
        }


class Nodes(BaseMessageComponent):
<<<<<<< HEAD
    """
    转发消息的多个节点
    """

    type: ComponentType = "Nodes"
=======
    type = ComponentType.Nodes
>>>>>>> 2c3c3ae5
    nodes: T.List[Node]

    def __init__(self, nodes: T.List[Node], **_):
        super().__init__(nodes=nodes, **_)

    def toDict(self):
        """Deprecated. Use to_dict instead"""
        ret = {
            "messages": [],
        }
        for node in self.nodes:
            d = node.toDict()
            ret["messages"].append(d)
        return ret

    async def to_dict(self):
        """将 Nodes 转换为字典格式，适用于 OneBot JSON 格式"""
        ret = {"messages": []}
        for node in self.nodes:
            d = await node.to_dict()
            ret["messages"].append(d)
        return ret


class Xml(BaseMessageComponent):
<<<<<<< HEAD
    """
    ⚠️ 标记为已废弃, 已经没有协议端支持, 请勿使用
    """

    type: ComponentType = "Xml"
=======
    type = ComponentType.Xml
>>>>>>> 2c3c3ae5
    data: str
    resid: T.Optional[int] = 0

    def __init__(self, **_):
        super().__init__(**_)


class Json(BaseMessageComponent):
<<<<<<< HEAD
    """
    Json 消息
    """

    type: ComponentType = "Json"
=======
    type = ComponentType.Json
>>>>>>> 2c3c3ae5
    data: T.Union[str, dict]
    resid: T.Optional[int] = 0

    def __init__(self, data, **_):
        if isinstance(data, dict):
            data = json.dumps(data)
        super().__init__(data=data, **_)


class CardImage(BaseMessageComponent):
<<<<<<< HEAD
    """
    ⚠️ 标记为已废弃, 已经没有协议端支持, 请勿使用
    """

    type: ComponentType = "CardImage"
=======
    type = ComponentType.CardImage
>>>>>>> 2c3c3ae5
    file: str
    cache: T.Optional[bool] = True
    minwidth: T.Optional[int] = 400
    minheight: T.Optional[int] = 400
    maxwidth: T.Optional[int] = 500
    maxheight: T.Optional[int] = 500
    source: T.Optional[str] = ""
    icon: T.Optional[str] = ""

    def __init__(self, **_):
        super().__init__(**_)

    @staticmethod
    def fromFileSystem(path, **_):
        return CardImage(file=f"file:///{os.path.abspath(path)}", **_)


class TTS(BaseMessageComponent):
<<<<<<< HEAD
    """
    TTS
    """

    type: ComponentType = "TTS"
=======
    type = ComponentType.TTS
>>>>>>> 2c3c3ae5
    text: str

    def __init__(self, **_):
        super().__init__(**_)


class Unknown(BaseMessageComponent):
<<<<<<< HEAD
    """
    未知类型
    """

    type: ComponentType = "Unknown"
=======
    type = ComponentType.Unknown
>>>>>>> 2c3c3ae5
    text: str

    def toString(self):
        return ""


class File(BaseMessageComponent):
    """
    文件消息段
    """

    type = ComponentType.File
    name: T.Optional[str] = ""  # 名字
    file_: T.Optional[str] = ""  # 本地路径
    url: T.Optional[str] = ""  # url

    def __init__(self, name: str, file: str = "", url: str = ""):
        """文件消息段。"""
        super().__init__(name=name, file_=file, url=url)

    @property
    def file(self) -> str:
        """
        获取文件路径，如果文件不存在但有URL，则同步下载文件

        Returns:
            str: 文件路径
        """
        if self.file_ and os.path.exists(self.file_):
            return os.path.abspath(self.file_)

        if self.url:
            try:
                loop = asyncio.get_event_loop()
                if loop.is_running():
                    logger.warning(
                        (
                            "不可以在异步上下文中同步等待下载! "
                            "这个警告通常发生于某些逻辑试图通过 <File>.file 获取文件消息段的文件内容。"
                            "请使用 await get_file() 代替直接获取 <File>.file 字段"
                        )
                    )
                    return ""
                else:
                    # 等待下载完成
                    loop.run_until_complete(self._download_file())

                    if self.file_ and os.path.exists(self.file_):
                        return os.path.abspath(self.file_)
            except Exception as e:
                logger.error(f"文件下载失败: {e}")

        return ""

    @file.setter
    def file(self, value: str):
        """
        向前兼容, 设置file属性, 传入的参数可能是文件路径或URL

        Args:
            value (str): 文件路径或URL
        """
        if value.startswith("http://") or value.startswith("https://"):
            self.url = value
        else:
            self.file_ = value

    async def get_file(self, allow_return_url: bool = False) -> str:
        """异步获取文件。请注意在使用后清理下载的文件, 以免占用过多空间

        Args:
            allow_return_url: 是否允许以文件 http 下载链接的形式返回，这允许您自行控制是否需要下载文件。
            注意，如果为 True，也可能返回文件路径。
        Returns:
            str: 文件路径或者 http 下载链接
        """
        if allow_return_url and self.url:
            return self.url

        if self.file_ and os.path.exists(self.file_):
            return os.path.abspath(self.file_)

        if self.url:
            await self._download_file()
            return os.path.abspath(self.file_)

        return ""

    async def _download_file(self):
        """下载文件"""
        download_dir = os.path.join(get_astrbot_data_path(), "temp")
        os.makedirs(download_dir, exist_ok=True)
        file_path = os.path.join(download_dir, f"{uuid.uuid4().hex}")
        await download_file(self.url, file_path)
        self.file_ = os.path.abspath(file_path)

    async def register_to_file_service(self):
        """
        将文件注册到文件服务。

        Returns:
            str: 注册后的URL

        Raises:
            Exception: 如果未配置 callback_api_base
        """
        callback_host = astrbot_config.get("callback_api_base")

        if not callback_host:
            raise Exception("未配置 callback_api_base，文件服务不可用")

        file_path = await self.get_file()

        token = await file_token_service.register_file(file_path)

        logger.debug(f"已注册：{callback_host}/api/file/{token}")

        return f"{callback_host}/api/file/{token}"

    async def to_dict(self):
        """需要和 toDict 区分开，toDict 是同步方法"""
        url_or_path = await self.get_file(allow_return_url=True)
        if url_or_path.startswith("http"):
            payload_file = url_or_path
        elif callback_host := astrbot_config.get("callback_api_base"):
            callback_host = str(callback_host).removesuffix("/")
            token = await file_token_service.register_file(url_or_path)
            payload_file = f"{callback_host}/api/file/{token}"
            logger.debug(f"Generated file callback link: {payload_file}")
        else:
            payload_file = url_or_path
        return {
            "type": "file",
            "data": {
                "name": self.name,
                "file": payload_file,
            },
        }


class WechatEmoji(BaseMessageComponent):
<<<<<<< HEAD
    """
    微信 emoji 表情包
    """

    type: ComponentType = "WechatEmoji"
=======
    type = ComponentType.WechatEmoji
>>>>>>> 2c3c3ae5
    md5: T.Optional[str] = ""
    md5_len: T.Optional[int] = 0
    cdnurl: T.Optional[str] = ""

    def __init__(self, **_):
        super().__init__(**_)


# 匹配消息用字典
ComponentTypes = {
    "plain": Plain,
    "text": Plain,
    "face": Face,
    "record": Record,
    "video": Video,
    "at": At,
    "rps": RPS,
    "dice": Dice,
    "shake": Shake,
    "anonymous": Anonymous,
    "share": Share,
    "contact": Contact,
    "location": Location,
    "music": Music,
    "image": Image,
    "reply": Reply,
    "redbag": RedBag,
    "poke": Poke,
    "forward": Forward,
    "node": Node,
    "nodes": Nodes,
    "xml": Xml,
    "json": Json,
    "cardimage": CardImage,
    "tts": TTS,
    "unknown": Unknown,
    "file": File,
    "WechatEmoji": WechatEmoji,
}<|MERGE_RESOLUTION|>--- conflicted
+++ resolved
@@ -37,12 +37,7 @@
 from astrbot.core.utils.io import download_file, download_image_by_url, file_to_base64
 
 
-<<<<<<< HEAD
-class ComponentType(Enum):
-    # 常用消息组件
-=======
 class ComponentType(str, Enum):
->>>>>>> 2c3c3ae5
     Plain = "Plain"  # 纯文本消息
     Face = "Face"  # QQ表情
     Record = "Record"  # 语音
@@ -128,15 +123,11 @@
 
 
 class Plain(BaseMessageComponent):
-<<<<<<< HEAD
     """
     纯文本消息
     """
 
-    type: ComponentType = "Plain"
-=======
     type = ComponentType.Plain
->>>>>>> 2c3c3ae5
     text: str
     convert: T.Optional[bool] = True  # 若为 False 则直接发送未转换 CQ 码的消息
 
@@ -158,15 +149,11 @@
 
 
 class Face(BaseMessageComponent):
-<<<<<<< HEAD
     """
     QQ表情, 仅 QQ
     """
 
-    type: ComponentType = "Face"
-=======
     type = ComponentType.Face
->>>>>>> 2c3c3ae5
     id: int
 
     def __init__(self, **_):
@@ -174,15 +161,11 @@
 
 
 class Record(BaseMessageComponent):
-<<<<<<< HEAD
     """
     语音
     """
-
-    type: ComponentType = "Record"
-=======
+    
     type = ComponentType.Record
->>>>>>> 2c3c3ae5
     file: T.Optional[str] = ""
     magic: T.Optional[bool] = False
     url: T.Optional[str] = ""
@@ -287,15 +270,11 @@
 
 
 class Video(BaseMessageComponent):
-<<<<<<< HEAD
     """
     视频
     """
 
-    type: ComponentType = "Video"
-=======
     type = ComponentType.Video
->>>>>>> 2c3c3ae5
     file: str
     cover: T.Optional[str] = ""
     c: T.Optional[int] = 2
@@ -381,15 +360,11 @@
 
 
 class At(BaseMessageComponent):
-<<<<<<< HEAD
     """
     At 即 @
     """
 
-    type: ComponentType = "At"
-=======
     type = ComponentType.At
->>>>>>> 2c3c3ae5
     qq: T.Union[int, str]  # 此处str为all时代表所有人
     name: T.Optional[str] = ""
 
@@ -414,65 +389,45 @@
         super().__init__(**_)
 
 
-<<<<<<< HEAD
 class RPS(BaseMessageComponent):
     """
     猜拳魔法表情, 仅 QQ
     """
 
-    type: ComponentType = "RPS"
-=======
-class RPS(BaseMessageComponent):  # TODO
     type = ComponentType.RPS
->>>>>>> 2c3c3ae5
-
-    def __init__(self, **_):
-        super().__init__(**_)
-
-
-<<<<<<< HEAD
+
+    def __init__(self, **_):
+        super().__init__(**_)
+
+
 class Dice(BaseMessageComponent):
     """
     骰子, 仅 QQ
     """
 
-    type: ComponentType = "Dice"
-=======
-class Dice(BaseMessageComponent):  # TODO
     type = ComponentType.Dice
->>>>>>> 2c3c3ae5
-
-    def __init__(self, **_):
-        super().__init__(**_)
-
-
-<<<<<<< HEAD
+
+    def __init__(self, **_):
+        super().__init__(**_)
+
+
 class Shake(BaseMessageComponent):
     """
     私聊窗口抖动, 仅 QQ, 仅接收
     """
 
-    type: ComponentType = "Shake"
-=======
-class Shake(BaseMessageComponent):  # TODO
     type = ComponentType.Shake
->>>>>>> 2c3c3ae5
-
-    def __init__(self, **_):
-        super().__init__(**_)
-
-
-<<<<<<< HEAD
+
+    def __init__(self, **_):
+        super().__init__(**_)
+
+
 class Anonymous(BaseMessageComponent):
     """
     ⚠️ 标记为已废弃, 已经没有协议端支持, 请勿使用
     """
 
-    type: ComponentType = "Anonymous"
-=======
-class Anonymous(BaseMessageComponent):  # TODO
     type = ComponentType.Anonymous
->>>>>>> 2c3c3ae5
     ignore: T.Optional[bool] = False
 
     def __init__(self, **_):
@@ -480,15 +435,11 @@
 
 
 class Share(BaseMessageComponent):
-<<<<<<< HEAD
     """
     链接分享, 仅接收, 仅 QQ
     """
 
-    type: ComponentType = "Share"
-=======
     type = ComponentType.Share
->>>>>>> 2c3c3ae5
     url: str
     title: str
     content: T.Optional[str] = ""
@@ -498,17 +449,12 @@
         super().__init__(**_)
 
 
-<<<<<<< HEAD
 class Contact(BaseMessageComponent):
     """
     推荐好友/群, 仅 QQ
     """
 
-    type: ComponentType = "Contact"
-=======
-class Contact(BaseMessageComponent):  # TODO
     type = ComponentType.Contact
->>>>>>> 2c3c3ae5
     _type: str  # type 字段冲突
     id: T.Optional[int] = 0
 
@@ -516,17 +462,12 @@
         super().__init__(**_)
 
 
-<<<<<<< HEAD
 class Location(BaseMessageComponent):
     """
     ⚠️ 标记为已废弃, 已经没有协议端支持, 请勿使用
     """
 
-    type: ComponentType = "Location"
-=======
-class Location(BaseMessageComponent):  # TODO
     type = ComponentType.Location
->>>>>>> 2c3c3ae5
     lat: float
     lon: float
     title: T.Optional[str] = ""
@@ -537,15 +478,11 @@
 
 
 class Music(BaseMessageComponent):
-<<<<<<< HEAD
     """
     音乐分享, 仅 QQ
     """
 
-    type: ComponentType = "Music"
-=======
     type = ComponentType.Music
->>>>>>> 2c3c3ae5
     _type: str
     id: T.Optional[int] = 0
     url: T.Optional[str] = ""
@@ -562,15 +499,11 @@
 
 
 class Image(BaseMessageComponent):
-<<<<<<< HEAD
     """
     图片
     """
 
-    type: ComponentType = "Image"
-=======
     type = ComponentType.Image
->>>>>>> 2c3c3ae5
     file: T.Optional[str] = ""
     _type: T.Optional[str] = ""
     subType: T.Optional[int] = 0
@@ -683,15 +616,11 @@
 
 
 class Reply(BaseMessageComponent):
-<<<<<<< HEAD
     """
     回复, 回复某条消息
     """
 
-    type: ComponentType = "Reply"
-=======
     type = ComponentType.Reply
->>>>>>> 2c3c3ae5
     id: T.Union[str, int]
     """所引用的消息 ID"""
     chain: T.Optional[T.List["BaseMessageComponent"]] = []
@@ -717,15 +646,11 @@
 
 
 class RedBag(BaseMessageComponent):
-<<<<<<< HEAD
     """
     ⚠️ 标记为已废弃, 已经没有协议端支持, 请勿使用
     """
 
-    type: ComponentType = "RedBag"
-=======
     type = ComponentType.RedBag
->>>>>>> 2c3c3ae5
     title: str
 
     def __init__(self, **_):
@@ -733,15 +658,11 @@
 
 
 class Poke(BaseMessageComponent):
-<<<<<<< HEAD
     """
     QQ 戳一戳
     """
 
-    type: str = ""
-=======
     type: str = ComponentType.Poke
->>>>>>> 2c3c3ae5
     id: T.Optional[int] = 0
     qq: T.Optional[int] = 0
 
@@ -751,15 +672,11 @@
 
 
 class Forward(BaseMessageComponent):
-<<<<<<< HEAD
     """
     转发消息
     """
 
-    type: ComponentType = "Forward"
-=======
     type = ComponentType.Forward
->>>>>>> 2c3c3ae5
     id: str
 
     def __init__(self, **_):
@@ -821,15 +738,11 @@
 
 
 class Nodes(BaseMessageComponent):
-<<<<<<< HEAD
     """
     转发消息的多个节点
     """
 
-    type: ComponentType = "Nodes"
-=======
     type = ComponentType.Nodes
->>>>>>> 2c3c3ae5
     nodes: T.List[Node]
 
     def __init__(self, nodes: T.List[Node], **_):
@@ -855,15 +768,11 @@
 
 
 class Xml(BaseMessageComponent):
-<<<<<<< HEAD
     """
     ⚠️ 标记为已废弃, 已经没有协议端支持, 请勿使用
     """
 
-    type: ComponentType = "Xml"
-=======
     type = ComponentType.Xml
->>>>>>> 2c3c3ae5
     data: str
     resid: T.Optional[int] = 0
 
@@ -872,15 +781,11 @@
 
 
 class Json(BaseMessageComponent):
-<<<<<<< HEAD
     """
     Json 消息
     """
 
-    type: ComponentType = "Json"
-=======
     type = ComponentType.Json
->>>>>>> 2c3c3ae5
     data: T.Union[str, dict]
     resid: T.Optional[int] = 0
 
@@ -891,15 +796,11 @@
 
 
 class CardImage(BaseMessageComponent):
-<<<<<<< HEAD
     """
     ⚠️ 标记为已废弃, 已经没有协议端支持, 请勿使用
     """
 
-    type: ComponentType = "CardImage"
-=======
     type = ComponentType.CardImage
->>>>>>> 2c3c3ae5
     file: str
     cache: T.Optional[bool] = True
     minwidth: T.Optional[int] = 400
@@ -918,15 +819,11 @@
 
 
 class TTS(BaseMessageComponent):
-<<<<<<< HEAD
     """
     TTS
     """
 
-    type: ComponentType = "TTS"
-=======
     type = ComponentType.TTS
->>>>>>> 2c3c3ae5
     text: str
 
     def __init__(self, **_):
@@ -934,15 +831,11 @@
 
 
 class Unknown(BaseMessageComponent):
-<<<<<<< HEAD
     """
     未知类型
     """
 
-    type: ComponentType = "Unknown"
-=======
     type = ComponentType.Unknown
->>>>>>> 2c3c3ae5
     text: str
 
     def toString(self):
@@ -1084,15 +977,11 @@
 
 
 class WechatEmoji(BaseMessageComponent):
-<<<<<<< HEAD
     """
     微信 emoji 表情包
     """
 
-    type: ComponentType = "WechatEmoji"
-=======
     type = ComponentType.WechatEmoji
->>>>>>> 2c3c3ae5
     md5: T.Optional[str] = ""
     md5_len: T.Optional[int] = 0
     cdnurl: T.Optional[str] = ""
