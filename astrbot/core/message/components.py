"""MIT License

Copyright (c) 2021 Lxns-Network

Permission is hereby granted, free of charge, to any person obtaining a copy
of this software and associated documentation files (the "Software"), to deal
in the Software without restriction, including without limitation the rights
to use, copy, modify, merge, publish, distribute, sublicense, and/or sell
copies of the Software, and to permit persons to whom the Software is
furnished to do so, subject to the following conditions:

The above copyright notice and this permission notice shall be included in all
copies or substantial portions of the Software.

THE SOFTWARE IS PROVIDED "AS IS", WITHOUT WARRANTY OF ANY KIND, EXPRESS OR
IMPLIED, INCLUDING BUT NOT LIMITED TO THE WARRANTIES OF MERCHANTABILITY,
FITNESS FOR A PARTICULAR PURPOSE AND NONINFRINGEMENT. IN NO EVENT SHALL THE
AUTHORS OR COPYRIGHT HOLDERS BE LIABLE FOR ANY CLAIM, DAMAGES OR OTHER
LIABILITY, WHETHER IN AN ACTION OF CONTRACT, TORT OR OTHERWISE, ARISING FROM,
OUT OF OR IN CONNECTION WITH THE SOFTWARE OR THE USE OR OTHER DEALINGS IN THE
SOFTWARE.
"""

import asyncio
import base64
import json
import os
import uuid
from enum import Enum

from pydantic.v1 import BaseModel

from astrbot.core import astrbot_config, file_token_service, logger
from astrbot.core.utils.astrbot_path import get_astrbot_data_path
from astrbot.core.utils.io import download_file, download_image_by_url, file_to_base64


class ComponentType(str, Enum):
    # Basic Segment Types
    Plain = "Plain"  # plain text message
    Image = "Image"  # image
    Record = "Record"  # audio
    Video = "Video"  # video
    File = "File"  # file attachment

    # IM-specific Segment Types
    Face = "Face"  # Emoji segment for Tencent QQ platform
    At = "At"  # mention a user in IM apps
    Node = "Node"  # a node in a forwarded message
    Nodes = "Nodes"  # a forwarded message consisting of multiple nodes
    Poke = "Poke"  # a poke message for Tencent QQ platform
    Reply = "Reply"  # a reply message segment
    Forward = "Forward"  # a forwarded message segment
    RPS = "RPS"  # TODO
    Dice = "Dice"  # TODO
    Shake = "Shake"  # TODO
    Share = "Share"
    Contact = "Contact"  # TODO
    Location = "Location"  # TODO
    Music = "Music"
    Json = "Json"
    Unknown = "Unknown"
    WechatEmoji = "WechatEmoji"  # Wechat 下的 emoji 表情包


class BaseMessageComponent(BaseModel):
    type: ComponentType

<<<<<<< HEAD
    def __init__(self, **kwargs) -> None:
        super().__init__(**kwargs)
=======
    def toString(self) -> str:
        output = f"[CQ:{self.type.lower()}"
        for k, v in self.__dict__.items():
            if k == "type" or v is None:
                continue
            if k == "_type":
                k = "type"
            if isinstance(v, bool):
                v = 1 if v else 0
            output += ",{}={}".format(
                k,
                str(v)
                .replace("&", "&amp;")
                .replace(",", "&#44;")
                .replace("[", "&#91;")
                .replace("]", "&#93;"),
            )
        output += "]"
        return output
>>>>>>> 932d76d0

    def toDict(self) -> dict:
        data = {}
        for k, v in self.__dict__.items():
            if k == "type" or v is None:
                continue
            if k == "_type":
                k = "type"
            data[k] = v
        return {"type": self.type.lower(), "data": data}

    async def to_dict(self) -> dict:
        # 默认情况下，回退到旧的同步 toDict()
        return self.toDict()


class Plain(BaseMessageComponent):
    type = ComponentType.Plain
    text: str
    convert: bool | None = True

<<<<<<< HEAD
    def __init__(self, text: str, convert: bool = True, **_) -> None:
        super().__init__(text=text, convert=convert, **_)

    def toDict(self):
=======
    def __init__(self, text: str, convert: bool = True, **_: T.Any) -> None:  # noqa: ANN401
        super().__init__(text=text, convert=convert, **_)

    def toString(self) -> str:  # 没有 [CQ:plain] 这种东西，所以直接导出纯文本
        if not self.convert:
            return self.text
        return (
            self.text.replace("&", "&amp;").replace("[", "&#91;").replace("]", "&#93;")
        )

    def toDict(self) -> dict:
>>>>>>> 932d76d0
        return {"type": "text", "data": {"text": self.text.strip()}}

    async def to_dict(self) -> dict:
        return {"type": "text", "data": {"text": self.text}}


class Face(BaseMessageComponent):
    type = ComponentType.Face
    id: int

<<<<<<< HEAD
    def __init__(self, **_) -> None:
=======
    def __init__(self, **_: T.Any) -> None:  # noqa: ANN401
>>>>>>> 932d76d0
        super().__init__(**_)


class Record(BaseMessageComponent):
    type = ComponentType.Record
    file: str | None = ""
    magic: bool | None = False
    url: str | None = ""
    cache: bool | None = True
    proxy: bool | None = True
    timeout: int | None = 0
    # 额外
    path: str | None

<<<<<<< HEAD
    def __init__(self, file: str | None, **_) -> None:
        for k in _:
=======
    def __init__(self, file: T.Optional[str], **_: T.Any) -> None:  # noqa: ANN401
        for k in _.keys():
>>>>>>> 932d76d0
            if k == "url":
                pass
                # Protocol.warn(f"go-cqhttp doesn't support send {self.type} by {k}")
        super().__init__(file=file, **_)

    @staticmethod
    def fromFileSystem(path: str, **_: T.Any) -> "Record":  # noqa: ANN401
        return Record(file=f"file:///{os.path.abspath(path)}", path=path, **_)

    @staticmethod
    def fromURL(url: str, **_: T.Any) -> "Record":  # noqa: ANN401
        if url.startswith("http://") or url.startswith("https://"):
            return Record(file=url, **_)
        raise Exception("not a valid url")

    @staticmethod
    def fromBase64(bs64_data: str, **_: T.Any) -> "Record":  # noqa: ANN401
        return Record(file=f"base64://{bs64_data}", **_)

    async def convert_to_file_path(self) -> str:
        """将这个语音统一转换为本地文件路径。这个方法避免了手动判断语音数据类型，直接返回语音数据的本地路径（如果是网络 URL, 则会自动进行下载）。

        Returns:
            str: 语音的本地路径，以绝对路径表示。

        """
        if not self.file:
            raise Exception(f"not a valid file: {self.file}")
        if self.file.startswith("file:///"):
            return self.file[8:]
        if self.file.startswith("http"):
            file_path = await download_image_by_url(self.file)
            return os.path.abspath(file_path)
        if self.file.startswith("base64://"):
            bs64_data = self.file.removeprefix("base64://")
            image_bytes = base64.b64decode(bs64_data)
            temp_dir = os.path.join(get_astrbot_data_path(), "temp")
            file_path = os.path.join(temp_dir, f"{uuid.uuid4()}.jpg")
            with open(file_path, "wb") as f:
                f.write(image_bytes)
            return os.path.abspath(file_path)
        if os.path.exists(self.file):
            return os.path.abspath(self.file)
        raise Exception(f"not a valid file: {self.file}")

    async def convert_to_base64(self) -> str:
        """将语音统一转换为 base64 编码。这个方法避免了手动判断语音数据类型，直接返回语音数据的 base64 编码。

        Returns:
            str: 语音的 base64 编码，不以 base64:// 或者 data:image/jpeg;base64, 开头。

        """
        # convert to base64
        if not self.file:
            raise Exception(f"not a valid file: {self.file}")
        if self.file.startswith("file:///"):
            bs64_data = file_to_base64(self.file[8:])
        elif self.file.startswith("http"):
            file_path = await download_image_by_url(self.file)
            bs64_data = file_to_base64(file_path)
        elif self.file.startswith("base64://"):
            bs64_data = self.file
        elif os.path.exists(self.file):
            bs64_data = file_to_base64(self.file)
        else:
            raise Exception(f"not a valid file: {self.file}")
        bs64_data = bs64_data.removeprefix("base64://")
        return bs64_data

    async def register_to_file_service(self) -> str:
        """将语音注册到文件服务。

        Returns:
            str: 注册后的URL

        Raises:
            Exception: 如果未配置 callback_api_base

        """
        callback_host = astrbot_config.get("callback_api_base")

        if not callback_host:
            raise Exception("未配置 callback_api_base，文件服务不可用")

        file_path = await self.convert_to_file_path()

        token = await file_token_service.register_file(file_path)

        logger.debug(f"已注册：{callback_host}/api/file/{token}")

        return f"{callback_host}/api/file/{token}"


class Video(BaseMessageComponent):
    type = ComponentType.Video
    file: str
    cover: str | None = ""
    c: int | None = 2
    # 额外
    path: str | None = ""

<<<<<<< HEAD
    def __init__(self, file: str, **_) -> None:
=======
    def __init__(self, file: str, **_: T.Any) -> None:  # noqa: ANN401
>>>>>>> 932d76d0
        super().__init__(file=file, **_)

    @staticmethod
    def fromFileSystem(path: str, **_: T.Any) -> "Video":  # noqa: ANN401
        return Video(file=f"file:///{os.path.abspath(path)}", path=path, **_)

    @staticmethod
    def fromURL(url: str, **_: T.Any) -> "Video":  # noqa: ANN401
        if url.startswith("http://") or url.startswith("https://"):
            return Video(file=url, **_)
        raise Exception("not a valid url")

    async def convert_to_file_path(self) -> str:
        """将这个视频统一转换为本地文件路径。这个方法避免了手动判断视频数据类型，直接返回视频数据的本地路径（如果是网络 URL，则会自动进行下载）。

        Returns:
            str: 视频的本地路径，以绝对路径表示。

        """
        url = self.file
        if url and url.startswith("file:///"):
            return url[8:]
        if url and url.startswith("http"):
            download_dir = os.path.join(get_astrbot_data_path(), "temp")
            video_file_path = os.path.join(download_dir, f"{uuid.uuid4().hex}")
            await download_file(url, video_file_path)
            if os.path.exists(video_file_path):
                return os.path.abspath(video_file_path)
            raise Exception(f"download failed: {url}")
        if os.path.exists(url):
            return os.path.abspath(url)
        raise Exception(f"not a valid file: {url}")

    async def register_to_file_service(self) -> str:
<<<<<<< HEAD
        """将视频注册到文件服务。
=======
        """
        将视频注册到文件服务。
>>>>>>> 932d76d0

        Returns:
            str: 注册后的URL

        Raises:
            Exception: 如果未配置 callback_api_base

        """
        callback_host = astrbot_config.get("callback_api_base")

        if not callback_host:
            raise Exception("未配置 callback_api_base，文件服务不可用")

        file_path = await self.convert_to_file_path()

        token = await file_token_service.register_file(file_path)

        logger.debug(f"已注册：{callback_host}/api/file/{token}")

        return f"{callback_host}/api/file/{token}"

    async def to_dict(self) -> dict:
        """需要和 toDict 区分开，toDict 是同步方法"""
        url_or_path = self.file
        if url_or_path.startswith("http"):
            payload_file = url_or_path
        elif callback_host := astrbot_config.get("callback_api_base"):
            callback_host = str(callback_host).removesuffix("/")
            token = await file_token_service.register_file(url_or_path)
            payload_file = f"{callback_host}/api/file/{token}"
            logger.debug(f"Generated video file callback link: {payload_file}")
        else:
            payload_file = url_or_path
        return {
            "type": "video",
            "data": {
                "file": payload_file,
            },
        }


class At(BaseMessageComponent):
    type = ComponentType.At
    qq: int | str  # 此处str为all时代表所有人
    name: str | None = ""

<<<<<<< HEAD
    def __init__(self, **_) -> None:
=======
    def __init__(self, **_: T.Any) -> None:  # noqa: ANN401
>>>>>>> 932d76d0
        super().__init__(**_)

    def toDict(self) -> dict:
        return {
            "type": "at",
            "data": {"qq": str(self.qq)},
        }


class AtAll(At):
    qq: str = "all"

<<<<<<< HEAD
    def __init__(self, **_) -> None:
=======
    def __init__(self, **_: T.Any) -> None:  # noqa: ANN401
>>>>>>> 932d76d0
        super().__init__(**_)


class RPS(BaseMessageComponent):  # TODO
    type = ComponentType.RPS

<<<<<<< HEAD
    def __init__(self, **_) -> None:
=======
    def __init__(self, **_: T.Any) -> None:  # noqa: ANN401
>>>>>>> 932d76d0
        super().__init__(**_)


class Dice(BaseMessageComponent):  # TODO
    type = ComponentType.Dice

<<<<<<< HEAD
    def __init__(self, **_) -> None:
=======
    def __init__(self, **_: T.Any) -> None:  # noqa: ANN401
>>>>>>> 932d76d0
        super().__init__(**_)


class Shake(BaseMessageComponent):  # TODO
    type = ComponentType.Shake

<<<<<<< HEAD
    def __init__(self, **_) -> None:
=======
    def __init__(self, **_: T.Any) -> None:  # noqa: ANN401
        super().__init__(**_)


class Anonymous(BaseMessageComponent):  # TODO
    type = ComponentType.Anonymous
    ignore: T.Optional[bool] = False

    def __init__(self, **_: T.Any) -> None:  # noqa: ANN401
>>>>>>> 932d76d0
        super().__init__(**_)


class Share(BaseMessageComponent):
    type = ComponentType.Share
    url: str
    title: str
    content: str | None = ""
    image: str | None = ""

<<<<<<< HEAD
    def __init__(self, **_) -> None:
=======
    def __init__(self, **_: T.Any) -> None:  # noqa: ANN401
>>>>>>> 932d76d0
        super().__init__(**_)


class Contact(BaseMessageComponent):  # TODO
    type = ComponentType.Contact
    _type: str  # type 字段冲突
    id: int | None = 0

<<<<<<< HEAD
    def __init__(self, **_) -> None:
=======
    def __init__(self, **_: T.Any) -> None:  # noqa: ANN401
>>>>>>> 932d76d0
        super().__init__(**_)


class Location(BaseMessageComponent):  # TODO
    type = ComponentType.Location
    lat: float
    lon: float
    title: str | None = ""
    content: str | None = ""

<<<<<<< HEAD
    def __init__(self, **_) -> None:
=======
    def __init__(self, **_: T.Any) -> None:  # noqa: ANN401
>>>>>>> 932d76d0
        super().__init__(**_)


class Music(BaseMessageComponent):
    type = ComponentType.Music
    _type: str
<<<<<<< HEAD
    id: int | None = 0
    url: str | None = ""
    audio: str | None = ""
    title: str | None = ""
    content: str | None = ""
    image: str | None = ""

    def __init__(self, **_) -> None:
=======
    id: T.Optional[int] = 0
    url: T.Optional[str] = ""
    audio: T.Optional[str] = ""
    title: T.Optional[str] = ""
    content: T.Optional[str] = ""
    image: T.Optional[str] = ""

    def __init__(self, **_: T.Any) -> None:  # noqa: ANN401
>>>>>>> 932d76d0
        # for k in _.keys():
        #     if k == "_type" and _[k] not in ["qq", "163", "xm", "custom"]:
        #         logger.warn(f"Protocol: {k}={_[k]} doesn't match values")
        super().__init__(**_)


class Image(BaseMessageComponent):
    type = ComponentType.Image
    file: str | None = ""
    _type: str | None = ""
    subType: int | None = 0
    url: str | None = ""
    cache: bool | None = True
    id: int | None = 40000
    c: int | None = 2
    # 额外
    path: str | None = ""
    file_unique: str | None = ""  # 某些平台可能有图片缓存的唯一标识

<<<<<<< HEAD
    def __init__(self, file: str | None, **_) -> None:
=======
    def __init__(self, file: T.Optional[str], **_: T.Any) -> None:  # noqa: ANN401
>>>>>>> 932d76d0
        super().__init__(file=file, **_)

    @staticmethod
    def fromURL(url: str, **_: T.Any) -> "Image":  # noqa: ANN401
        if url.startswith("http://") or url.startswith("https://"):
            return Image(file=url, **_)
        raise Exception("not a valid url")

    @staticmethod
    def fromFileSystem(path: str, **_: T.Any) -> "Image":  # noqa: ANN401
        return Image(file=f"file:///{os.path.abspath(path)}", path=path, **_)

    @staticmethod
    def fromBase64(base64: str, **_: T.Any) -> "Image":  # noqa: ANN401
        return Image(f"base64://{base64}", **_)

    @staticmethod
    def fromBytes(byte: bytes) -> "Image":
        return Image.fromBase64(base64.b64encode(byte).decode())

    @staticmethod
    def fromIO(IO: T.BinaryIO) -> "Image":
        return Image.fromBytes(IO.read())

    async def convert_to_file_path(self) -> str:
        """将这个图片统一转换为本地文件路径。这个方法避免了手动判断图片数据类型，直接返回图片数据的本地路径（如果是网络 URL, 则会自动进行下载）。

        Returns:
            str: 图片的本地路径，以绝对路径表示。

        """
        url = self.url or self.file
        if not url:
            raise ValueError("No valid file or URL provided")
        if url.startswith("file:///"):
            return url[8:]
        if url.startswith("http"):
            image_file_path = await download_image_by_url(url)
            return os.path.abspath(image_file_path)
        if url.startswith("base64://"):
            bs64_data = url.removeprefix("base64://")
            image_bytes = base64.b64decode(bs64_data)
            temp_dir = os.path.join(get_astrbot_data_path(), "temp")
            image_file_path = os.path.join(temp_dir, f"{uuid.uuid4()}.jpg")
            with open(image_file_path, "wb") as f:
                f.write(image_bytes)
            return os.path.abspath(image_file_path)
        if os.path.exists(url):
            return os.path.abspath(url)
        raise Exception(f"not a valid file: {url}")

    async def convert_to_base64(self) -> str:
        """将这个图片统一转换为 base64 编码。这个方法避免了手动判断图片数据类型，直接返回图片数据的 base64 编码。

        Returns:
            str: 图片的 base64 编码，不以 base64:// 或者 data:image/jpeg;base64, 开头。

        """
        # convert to base64
        url = self.url or self.file
        if not url:
            raise ValueError("No valid file or URL provided")
        if url.startswith("file:///"):
            bs64_data = file_to_base64(url[8:])
        elif url.startswith("http"):
            image_file_path = await download_image_by_url(url)
            bs64_data = file_to_base64(image_file_path)
        elif url.startswith("base64://"):
            bs64_data = url
        elif os.path.exists(url):
            bs64_data = file_to_base64(url)
        else:
            raise Exception(f"not a valid file: {url}")
        bs64_data = bs64_data.removeprefix("base64://")
        return bs64_data

    async def register_to_file_service(self) -> str:
        """将图片注册到文件服务。

        Returns:
            str: 注册后的URL

        Raises:
            Exception: 如果未配置 callback_api_base

        """
        callback_host = astrbot_config.get("callback_api_base")

        if not callback_host:
            raise Exception("未配置 callback_api_base，文件服务不可用")

        file_path = await self.convert_to_file_path()

        token = await file_token_service.register_file(file_path)

        logger.debug(f"已注册：{callback_host}/api/file/{token}")

        return f"{callback_host}/api/file/{token}"


class Reply(BaseMessageComponent):
    type = ComponentType.Reply
    id: str | int
    """所引用的消息 ID"""
    chain: list["BaseMessageComponent"] | None = []
    """被引用的消息段列表"""
    sender_id: int | None | str = 0
    """被引用的消息对应的发送者的 ID"""
    sender_nickname: str | None = ""
    """被引用的消息对应的发送者的昵称"""
    time: int | None = 0
    """被引用的消息发送时间"""
    message_str: str | None = ""
    """被引用的消息解析后的纯文本消息字符串"""

    text: str | None = ""
    """deprecated"""
    qq: int | None = 0
    """deprecated"""
    seq: int | None = 0
    """deprecated"""

<<<<<<< HEAD
    def __init__(self, **_) -> None:
=======
    def __init__(self, **_: T.Any) -> None:  # noqa: ANN401
        super().__init__(**_)


class RedBag(BaseMessageComponent):
    type = ComponentType.RedBag
    title: str

    def __init__(self, **_: T.Any) -> None:  # noqa: ANN401
>>>>>>> 932d76d0
        super().__init__(**_)


class Poke(BaseMessageComponent):
<<<<<<< HEAD
    type: str = ComponentType.Poke
    id: int | None = 0
    qq: int | None = 0

    def __init__(self, type: str, **_) -> None:
=======
    type = ComponentType.Poke
    id: T.Optional[int] = 0
    qq: T.Optional[int] = 0

    def __init__(self, type: str, **_: T.Any) -> None:  # noqa: ANN401
>>>>>>> 932d76d0
        type = f"Poke:{type}"
        super().__init__(type=type, **_)


class Forward(BaseMessageComponent):
    type = ComponentType.Forward
    id: str

<<<<<<< HEAD
    def __init__(self, **_) -> None:
=======
    def __init__(self, **_: T.Any) -> None:  # noqa: ANN401
>>>>>>> 932d76d0
        super().__init__(**_)


class Node(BaseMessageComponent):
    """群合并转发消息"""

    type = ComponentType.Node
<<<<<<< HEAD
    id: int | None = 0  # 忽略
    name: str | None = ""  # qq昵称
    uin: str | None = "0"  # qq号
    content: list[BaseMessageComponent] = []
    seq: str | list | None = ""  # 忽略
    time: int | None = 0  # 忽略

    def __init__(self, content: list[BaseMessageComponent], **_) -> None:
=======
    id: T.Optional[int] = 0  # 忽略
    name: T.Optional[str] = ""  # qq昵称
    uin: T.Optional[str] = "0"  # qq号
    content: T.Optional[list[BaseMessageComponent]] = []
    seq: T.Optional[T.Union[str, list]] = ""  # 忽略
    time: T.Optional[int] = 0  # 忽略

    def __init__(self, content: list[BaseMessageComponent], **_: T.Any) -> None:  # noqa: ANN401
>>>>>>> 932d76d0
        if isinstance(content, Node):
            # back
            content = [content]
        super().__init__(content=content, **_)

    async def to_dict(self) -> dict:
        data_content = []
        for comp in self.content:
            if isinstance(comp, (Image, Record)):
                # For Image and Record segments, we convert them to base64
                bs64 = await comp.convert_to_base64()
                data_content.append(
                    {
                        "type": comp.type.lower(),
                        "data": {"file": f"base64://{bs64}"},
                    },
                )
            elif isinstance(comp, Plain):
                # For Plain segments, we need to handle the plain differently
                d = await comp.to_dict()
                data_content.append(d)
            elif isinstance(comp, File):
                # For File segments, we need to handle the file differently
                d = await comp.to_dict()
                data_content.append(d)
            elif isinstance(comp, (Node, Nodes)):
                # For Node segments, we recursively convert them to dict
                d = await comp.to_dict()
                data_content.append(d)
            else:
                d = comp.toDict()
                data_content.append(d)
        return {
            "type": "node",
            "data": {
                "user_id": str(self.uin),
                "nickname": self.name,
                "content": data_content,
            },
        }


class Nodes(BaseMessageComponent):
    type = ComponentType.Nodes
    nodes: list[Node]

<<<<<<< HEAD
    def __init__(self, nodes: list[Node], **_) -> None:
=======
    def __init__(self, nodes: T.List[Node], **_: T.Any) -> None:  # noqa: ANN401
>>>>>>> 932d76d0
        super().__init__(nodes=nodes, **_)

    def toDict(self) -> dict:
        """Deprecated. Use to_dict instead"""
        ret = {
            "messages": [],
        }
        for node in self.nodes:
            d = node.toDict()
            ret["messages"].append(d)
        return ret

    async def to_dict(self) -> dict:
        """将 Nodes 转换为字典格式，适用于 OneBot JSON 格式"""
        ret = {"messages": []}
        for node in self.nodes:
            d = await node.to_dict()
            ret["messages"].append(d)
        return ret


<<<<<<< HEAD
=======
class Xml(BaseMessageComponent):
    type = ComponentType.Xml
    data: str
    resid: T.Optional[int] = 0

    def __init__(self, **_: T.Any) -> None:  # noqa: ANN401
        super().__init__(**_)


>>>>>>> 932d76d0
class Json(BaseMessageComponent):
    type = ComponentType.Json
    data: str | dict
    resid: int | None = 0

<<<<<<< HEAD
    def __init__(self, data, **_) -> None:
=======
    def __init__(self, data: T.Union[str, dict], **_: T.Any) -> None:  # noqa: ANN401
>>>>>>> 932d76d0
        if isinstance(data, dict):
            data = json.dumps(data)
        super().__init__(data=data, **_)


<<<<<<< HEAD
=======
class CardImage(BaseMessageComponent):
    type = ComponentType.CardImage
    file: str
    cache: T.Optional[bool] = True
    minwidth: T.Optional[int] = 400
    minheight: T.Optional[int] = 400
    maxwidth: T.Optional[int] = 500
    maxheight: T.Optional[int] = 500
    source: T.Optional[str] = ""
    icon: T.Optional[str] = ""

    def __init__(self, **_: T.Any) -> None:  # noqa: ANN401
        super().__init__(**_)

    @staticmethod
    def fromFileSystem(path: str, **_: T.Any) -> "CardImage":  # noqa: ANN401
        return CardImage(file=f"file:///{os.path.abspath(path)}", **_)


class TTS(BaseMessageComponent):
    type = ComponentType.TTS
    text: str

    def __init__(self, **_: T.Any) -> None:  # noqa: ANN401
        super().__init__(**_)


>>>>>>> 932d76d0
class Unknown(BaseMessageComponent):
    type = ComponentType.Unknown
    text: str

<<<<<<< HEAD
=======
    def toString(self) -> str:
        return ""

>>>>>>> 932d76d0

class File(BaseMessageComponent):
    """文件消息段"""

    type = ComponentType.File
    name: str | None = ""  # 名字
    file_: str | None = ""  # 本地路径
    url: str | None = ""  # url

<<<<<<< HEAD
    def __init__(self, name: str, file: str = "", url: str = "") -> None:
=======
    def __init__(self, name: str, file: str = "", url: str = "") -> None:  # noqa: ANN401
>>>>>>> 932d76d0
        """文件消息段。"""
        super().__init__(name=name, file_=file, url=url)

    @property
    def file(self) -> str:
        """获取文件路径，如果文件不存在但有URL，则同步下载文件

        Returns:
            str: 文件路径

        """
        if self.file_ and os.path.exists(self.file_):
            return os.path.abspath(self.file_)

        if self.url:
            try:
                loop = asyncio.get_event_loop()
                if loop.is_running():
                    logger.warning(
                        "不可以在异步上下文中同步等待下载! "
                        "这个警告通常发生于某些逻辑试图通过 <File>.file 获取文件消息段的文件内容。"
<<<<<<< HEAD
                        "请使用 await get_file() 代替直接获取 <File>.file 字段",
=======
                        "请使用 await get_file() 代替直接获取 <File>.file 字段"
>>>>>>> 932d76d0
                    )
                    return ""
                # 等待下载完成
                loop.run_until_complete(self._download_file())

                if self.file_ and os.path.exists(self.file_):
                    return os.path.abspath(self.file_)
            except Exception as e:
                logger.error(f"文件下载失败: {e}")

        return ""

    @file.setter
    def file(self, value: str) -> None:
<<<<<<< HEAD
        """向前兼容, 设置file属性, 传入的参数可能是文件路径或URL
=======
        """
        向前兼容, 设置file属性, 传入的参数可能是文件路径或URL
>>>>>>> 932d76d0

        Args:
            value (str): 文件路径或URL

        """
        if value.startswith("http://") or value.startswith("https://"):
            self.url = value
        else:
            self.file_ = value

    async def get_file(self, allow_return_url: bool = False) -> str:
        """异步获取文件。请注意在使用后清理下载的文件, 以免占用过多空间

        Args:
            allow_return_url: 是否允许以文件 http 下载链接的形式返回，这允许您自行控制是否需要下载文件。
            注意，如果为 True，也可能返回文件路径。
        Returns:
            str: 文件路径或者 http 下载链接

        """
        if allow_return_url and self.url:
            return self.url

        if self.file_ and os.path.exists(self.file_):
            return os.path.abspath(self.file_)

        if self.url:
            await self._download_file()
            if self.file_:
                return os.path.abspath(self.file_)

        return ""

    async def _download_file(self) -> None:
        """下载文件"""
        if not self.url:
            raise ValueError("Download failed: No URL provided in File component.")
        download_dir = os.path.join(get_astrbot_data_path(), "temp")
        os.makedirs(download_dir, exist_ok=True)
        if self.name:
            name, ext = os.path.splitext(self.name)
            filename = f"{name}_{uuid.uuid4().hex[:8]}{ext}"
        else:
            filename = f"{uuid.uuid4().hex}"
        file_path = os.path.join(download_dir, filename)
        await download_file(self.url, file_path)
        self.file_ = os.path.abspath(file_path)

    async def register_to_file_service(self) -> str:
<<<<<<< HEAD
        """将文件注册到文件服务。
=======
        """
        将文件注册到文件服务。
>>>>>>> 932d76d0

        Returns:
            str: 注册后的URL

        Raises:
            Exception: 如果未配置 callback_api_base

        """
        callback_host = astrbot_config.get("callback_api_base")

        if not callback_host:
            raise Exception("未配置 callback_api_base，文件服务不可用")

        file_path = await self.get_file()

        token = await file_token_service.register_file(file_path)

        logger.debug(f"已注册：{callback_host}/api/file/{token}")

        return f"{callback_host}/api/file/{token}"

    async def to_dict(self) -> dict:
        """需要和 toDict 区分开，toDict 是同步方法"""
        url_or_path = await self.get_file(allow_return_url=True)
        if url_or_path.startswith("http"):
            payload_file = url_or_path
        elif callback_host := astrbot_config.get("callback_api_base"):
            callback_host = str(callback_host).removesuffix("/")
            token = await file_token_service.register_file(url_or_path)
            payload_file = f"{callback_host}/api/file/{token}"
            logger.debug(f"Generated file callback link: {payload_file}")
        else:
            payload_file = url_or_path
        return {
            "type": "file",
            "data": {
                "name": self.name,
                "file": payload_file,
            },
        }


class WechatEmoji(BaseMessageComponent):
    type = ComponentType.WechatEmoji
    md5: str | None = ""
    md5_len: int | None = 0
    cdnurl: str | None = ""

<<<<<<< HEAD
    def __init__(self, **_) -> None:
=======
    def __init__(self, **_: T.Any) -> None:  # noqa: ANN401
>>>>>>> 932d76d0
        super().__init__(**_)


ComponentTypes = {
    # Basic Message Segments
    "plain": Plain,
    "text": Plain,
    "image": Image,
    "record": Record,
    "video": Video,
    "file": File,
    # IM-specific Message Segments
    "face": Face,
    "at": At,
    "rps": RPS,
    "dice": Dice,
    "shake": Shake,
    "share": Share,
    "contact": Contact,
    "location": Location,
    "music": Music,
    "reply": Reply,
    "poke": Poke,
    "forward": Forward,
    "node": Node,
    "nodes": Nodes,
    "json": Json,
    "unknown": Unknown,
    "WechatEmoji": WechatEmoji,
}<|MERGE_RESOLUTION|>--- conflicted
+++ resolved
@@ -25,6 +25,7 @@
 import base64
 import json
 import os
+import typing as T
 import uuid
 from enum import Enum
 
@@ -66,30 +67,8 @@
 class BaseMessageComponent(BaseModel):
     type: ComponentType
 
-<<<<<<< HEAD
     def __init__(self, **kwargs) -> None:
         super().__init__(**kwargs)
-=======
-    def toString(self) -> str:
-        output = f"[CQ:{self.type.lower()}"
-        for k, v in self.__dict__.items():
-            if k == "type" or v is None:
-                continue
-            if k == "_type":
-                k = "type"
-            if isinstance(v, bool):
-                v = 1 if v else 0
-            output += ",{}={}".format(
-                k,
-                str(v)
-                .replace("&", "&amp;")
-                .replace(",", "&#44;")
-                .replace("[", "&#91;")
-                .replace("]", "&#93;"),
-            )
-        output += "]"
-        return output
->>>>>>> 932d76d0
 
     def toDict(self) -> dict:
         data = {}
@@ -111,24 +90,10 @@
     text: str
     convert: bool | None = True
 
-<<<<<<< HEAD
-    def __init__(self, text: str, convert: bool = True, **_) -> None:
-        super().__init__(text=text, convert=convert, **_)
-
-    def toDict(self):
-=======
     def __init__(self, text: str, convert: bool = True, **_: T.Any) -> None:  # noqa: ANN401
         super().__init__(text=text, convert=convert, **_)
 
-    def toString(self) -> str:  # 没有 [CQ:plain] 这种东西，所以直接导出纯文本
-        if not self.convert:
-            return self.text
-        return (
-            self.text.replace("&", "&amp;").replace("[", "&#91;").replace("]", "&#93;")
-        )
-
-    def toDict(self) -> dict:
->>>>>>> 932d76d0
+    def toDict(self):
         return {"type": "text", "data": {"text": self.text.strip()}}
 
     async def to_dict(self) -> dict:
@@ -139,11 +104,7 @@
     type = ComponentType.Face
     id: int
 
-<<<<<<< HEAD
-    def __init__(self, **_) -> None:
-=======
-    def __init__(self, **_: T.Any) -> None:  # noqa: ANN401
->>>>>>> 932d76d0
+    def __init__(self, **_: T.Any) -> None:  # noqa: ANN401
         super().__init__(**_)
 
 
@@ -158,13 +119,8 @@
     # 额外
     path: str | None
 
-<<<<<<< HEAD
-    def __init__(self, file: str | None, **_) -> None:
+    def __init__(self, file: str | None, **_: T.Any) -> None:  # noqa: ANN401
         for k in _:
-=======
-    def __init__(self, file: T.Optional[str], **_: T.Any) -> None:  # noqa: ANN401
-        for k in _.keys():
->>>>>>> 932d76d0
             if k == "url":
                 pass
                 # Protocol.warn(f"go-cqhttp doesn't support send {self.type} by {k}")
@@ -266,11 +222,7 @@
     # 额外
     path: str | None = ""
 
-<<<<<<< HEAD
-    def __init__(self, file: str, **_) -> None:
-=======
     def __init__(self, file: str, **_: T.Any) -> None:  # noqa: ANN401
->>>>>>> 932d76d0
         super().__init__(file=file, **_)
 
     @staticmethod
@@ -305,12 +257,7 @@
         raise Exception(f"not a valid file: {url}")
 
     async def register_to_file_service(self) -> str:
-<<<<<<< HEAD
         """将视频注册到文件服务。
-=======
-        """
-        将视频注册到文件服务。
->>>>>>> 932d76d0
 
         Returns:
             str: 注册后的URL
@@ -357,11 +304,7 @@
     qq: int | str  # 此处str为all时代表所有人
     name: str | None = ""
 
-<<<<<<< HEAD
-    def __init__(self, **_) -> None:
-=======
-    def __init__(self, **_: T.Any) -> None:  # noqa: ANN401
->>>>>>> 932d76d0
+    def __init__(self, **_: T.Any) -> None:  # noqa: ANN401
         super().__init__(**_)
 
     def toDict(self) -> dict:
@@ -374,52 +317,28 @@
 class AtAll(At):
     qq: str = "all"
 
-<<<<<<< HEAD
-    def __init__(self, **_) -> None:
-=======
-    def __init__(self, **_: T.Any) -> None:  # noqa: ANN401
->>>>>>> 932d76d0
+    def __init__(self, **_: T.Any) -> None:  # noqa: ANN401
         super().__init__(**_)
 
 
 class RPS(BaseMessageComponent):  # TODO
     type = ComponentType.RPS
 
-<<<<<<< HEAD
-    def __init__(self, **_) -> None:
-=======
-    def __init__(self, **_: T.Any) -> None:  # noqa: ANN401
->>>>>>> 932d76d0
+    def __init__(self, **_: T.Any) -> None:  # noqa: ANN401
         super().__init__(**_)
 
 
 class Dice(BaseMessageComponent):  # TODO
     type = ComponentType.Dice
 
-<<<<<<< HEAD
-    def __init__(self, **_) -> None:
-=======
-    def __init__(self, **_: T.Any) -> None:  # noqa: ANN401
->>>>>>> 932d76d0
+    def __init__(self, **_: T.Any) -> None:  # noqa: ANN401
         super().__init__(**_)
 
 
 class Shake(BaseMessageComponent):  # TODO
     type = ComponentType.Shake
 
-<<<<<<< HEAD
-    def __init__(self, **_) -> None:
-=======
-    def __init__(self, **_: T.Any) -> None:  # noqa: ANN401
-        super().__init__(**_)
-
-
-class Anonymous(BaseMessageComponent):  # TODO
-    type = ComponentType.Anonymous
-    ignore: T.Optional[bool] = False
-
-    def __init__(self, **_: T.Any) -> None:  # noqa: ANN401
->>>>>>> 932d76d0
+    def __init__(self, **_: T.Any) -> None:  # noqa: ANN401
         super().__init__(**_)
 
 
@@ -430,11 +349,7 @@
     content: str | None = ""
     image: str | None = ""
 
-<<<<<<< HEAD
-    def __init__(self, **_) -> None:
-=======
-    def __init__(self, **_: T.Any) -> None:  # noqa: ANN401
->>>>>>> 932d76d0
+    def __init__(self, **_: T.Any) -> None:  # noqa: ANN401
         super().__init__(**_)
 
 
@@ -443,11 +358,7 @@
     _type: str  # type 字段冲突
     id: int | None = 0
 
-<<<<<<< HEAD
-    def __init__(self, **_) -> None:
-=======
-    def __init__(self, **_: T.Any) -> None:  # noqa: ANN401
->>>>>>> 932d76d0
+    def __init__(self, **_: T.Any) -> None:  # noqa: ANN401
         super().__init__(**_)
 
 
@@ -458,18 +369,13 @@
     title: str | None = ""
     content: str | None = ""
 
-<<<<<<< HEAD
-    def __init__(self, **_) -> None:
-=======
-    def __init__(self, **_: T.Any) -> None:  # noqa: ANN401
->>>>>>> 932d76d0
+    def __init__(self, **_: T.Any) -> None:  # noqa: ANN401
         super().__init__(**_)
 
 
 class Music(BaseMessageComponent):
     type = ComponentType.Music
     _type: str
-<<<<<<< HEAD
     id: int | None = 0
     url: str | None = ""
     audio: str | None = ""
@@ -477,17 +383,7 @@
     content: str | None = ""
     image: str | None = ""
 
-    def __init__(self, **_) -> None:
-=======
-    id: T.Optional[int] = 0
-    url: T.Optional[str] = ""
-    audio: T.Optional[str] = ""
-    title: T.Optional[str] = ""
-    content: T.Optional[str] = ""
-    image: T.Optional[str] = ""
-
-    def __init__(self, **_: T.Any) -> None:  # noqa: ANN401
->>>>>>> 932d76d0
+    def __init__(self, **_: T.Any) -> None:  # noqa: ANN401
         # for k in _.keys():
         #     if k == "_type" and _[k] not in ["qq", "163", "xm", "custom"]:
         #         logger.warn(f"Protocol: {k}={_[k]} doesn't match values")
@@ -507,11 +403,7 @@
     path: str | None = ""
     file_unique: str | None = ""  # 某些平台可能有图片缓存的唯一标识
 
-<<<<<<< HEAD
-    def __init__(self, file: str | None, **_) -> None:
-=======
-    def __init__(self, file: T.Optional[str], **_: T.Any) -> None:  # noqa: ANN401
->>>>>>> 932d76d0
+    def __init__(self, file: str | None, **_: T.Any) -> None:  # noqa: ANN401
         super().__init__(file=file, **_)
 
     @staticmethod
@@ -634,36 +526,16 @@
     seq: int | None = 0
     """deprecated"""
 
-<<<<<<< HEAD
-    def __init__(self, **_) -> None:
-=======
-    def __init__(self, **_: T.Any) -> None:  # noqa: ANN401
-        super().__init__(**_)
-
-
-class RedBag(BaseMessageComponent):
-    type = ComponentType.RedBag
-    title: str
-
-    def __init__(self, **_: T.Any) -> None:  # noqa: ANN401
->>>>>>> 932d76d0
+    def __init__(self, **_: T.Any) -> None:  # noqa: ANN401
         super().__init__(**_)
 
 
 class Poke(BaseMessageComponent):
-<<<<<<< HEAD
-    type: str = ComponentType.Poke
+    type = ComponentType.Poke
     id: int | None = 0
     qq: int | None = 0
 
-    def __init__(self, type: str, **_) -> None:
-=======
-    type = ComponentType.Poke
-    id: T.Optional[int] = 0
-    qq: T.Optional[int] = 0
-
     def __init__(self, type: str, **_: T.Any) -> None:  # noqa: ANN401
->>>>>>> 932d76d0
         type = f"Poke:{type}"
         super().__init__(type=type, **_)
 
@@ -672,11 +544,7 @@
     type = ComponentType.Forward
     id: str
 
-<<<<<<< HEAD
-    def __init__(self, **_) -> None:
-=======
-    def __init__(self, **_: T.Any) -> None:  # noqa: ANN401
->>>>>>> 932d76d0
+    def __init__(self, **_: T.Any) -> None:  # noqa: ANN401
         super().__init__(**_)
 
 
@@ -684,7 +552,6 @@
     """群合并转发消息"""
 
     type = ComponentType.Node
-<<<<<<< HEAD
     id: int | None = 0  # 忽略
     name: str | None = ""  # qq昵称
     uin: str | None = "0"  # qq号
@@ -692,17 +559,7 @@
     seq: str | list | None = ""  # 忽略
     time: int | None = 0  # 忽略
 
-    def __init__(self, content: list[BaseMessageComponent], **_) -> None:
-=======
-    id: T.Optional[int] = 0  # 忽略
-    name: T.Optional[str] = ""  # qq昵称
-    uin: T.Optional[str] = "0"  # qq号
-    content: T.Optional[list[BaseMessageComponent]] = []
-    seq: T.Optional[T.Union[str, list]] = ""  # 忽略
-    time: T.Optional[int] = 0  # 忽略
-
     def __init__(self, content: list[BaseMessageComponent], **_: T.Any) -> None:  # noqa: ANN401
->>>>>>> 932d76d0
         if isinstance(content, Node):
             # back
             content = [content]
@@ -749,11 +606,7 @@
     type = ComponentType.Nodes
     nodes: list[Node]
 
-<<<<<<< HEAD
-    def __init__(self, nodes: list[Node], **_) -> None:
-=======
-    def __init__(self, nodes: T.List[Node], **_: T.Any) -> None:  # noqa: ANN401
->>>>>>> 932d76d0
+    def __init__(self, nodes: list[Node], **_: T.Any) -> None:  # noqa: ANN401
         super().__init__(nodes=nodes, **_)
 
     def toDict(self) -> dict:
@@ -775,73 +628,21 @@
         return ret
 
 
-<<<<<<< HEAD
-=======
-class Xml(BaseMessageComponent):
-    type = ComponentType.Xml
-    data: str
-    resid: T.Optional[int] = 0
-
-    def __init__(self, **_: T.Any) -> None:  # noqa: ANN401
-        super().__init__(**_)
-
-
->>>>>>> 932d76d0
 class Json(BaseMessageComponent):
     type = ComponentType.Json
     data: str | dict
     resid: int | None = 0
 
-<<<<<<< HEAD
-    def __init__(self, data, **_) -> None:
-=======
-    def __init__(self, data: T.Union[str, dict], **_: T.Any) -> None:  # noqa: ANN401
->>>>>>> 932d76d0
+    def __init__(self, data: str | dict, **_: T.Any) -> None:  # noqa: ANN401
         if isinstance(data, dict):
             data = json.dumps(data)
         super().__init__(data=data, **_)
 
 
-<<<<<<< HEAD
-=======
-class CardImage(BaseMessageComponent):
-    type = ComponentType.CardImage
-    file: str
-    cache: T.Optional[bool] = True
-    minwidth: T.Optional[int] = 400
-    minheight: T.Optional[int] = 400
-    maxwidth: T.Optional[int] = 500
-    maxheight: T.Optional[int] = 500
-    source: T.Optional[str] = ""
-    icon: T.Optional[str] = ""
-
-    def __init__(self, **_: T.Any) -> None:  # noqa: ANN401
-        super().__init__(**_)
-
-    @staticmethod
-    def fromFileSystem(path: str, **_: T.Any) -> "CardImage":  # noqa: ANN401
-        return CardImage(file=f"file:///{os.path.abspath(path)}", **_)
-
-
-class TTS(BaseMessageComponent):
-    type = ComponentType.TTS
-    text: str
-
-    def __init__(self, **_: T.Any) -> None:  # noqa: ANN401
-        super().__init__(**_)
-
-
->>>>>>> 932d76d0
 class Unknown(BaseMessageComponent):
     type = ComponentType.Unknown
     text: str
 
-<<<<<<< HEAD
-=======
-    def toString(self) -> str:
-        return ""
-
->>>>>>> 932d76d0
 
 class File(BaseMessageComponent):
     """文件消息段"""
@@ -851,11 +652,7 @@
     file_: str | None = ""  # 本地路径
     url: str | None = ""  # url
 
-<<<<<<< HEAD
     def __init__(self, name: str, file: str = "", url: str = "") -> None:
-=======
-    def __init__(self, name: str, file: str = "", url: str = "") -> None:  # noqa: ANN401
->>>>>>> 932d76d0
         """文件消息段。"""
         super().__init__(name=name, file_=file, url=url)
 
@@ -877,11 +674,7 @@
                     logger.warning(
                         "不可以在异步上下文中同步等待下载! "
                         "这个警告通常发生于某些逻辑试图通过 <File>.file 获取文件消息段的文件内容。"
-<<<<<<< HEAD
                         "请使用 await get_file() 代替直接获取 <File>.file 字段",
-=======
-                        "请使用 await get_file() 代替直接获取 <File>.file 字段"
->>>>>>> 932d76d0
                     )
                     return ""
                 # 等待下载完成
@@ -896,12 +689,7 @@
 
     @file.setter
     def file(self, value: str) -> None:
-<<<<<<< HEAD
         """向前兼容, 设置file属性, 传入的参数可能是文件路径或URL
-=======
-        """
-        向前兼容, 设置file属性, 传入的参数可能是文件路径或URL
->>>>>>> 932d76d0
 
         Args:
             value (str): 文件路径或URL
@@ -951,12 +739,7 @@
         self.file_ = os.path.abspath(file_path)
 
     async def register_to_file_service(self) -> str:
-<<<<<<< HEAD
         """将文件注册到文件服务。
-=======
-        """
-        将文件注册到文件服务。
->>>>>>> 932d76d0
 
         Returns:
             str: 注册后的URL
@@ -1005,11 +788,7 @@
     md5_len: int | None = 0
     cdnurl: str | None = ""
 
-<<<<<<< HEAD
-    def __init__(self, **_) -> None:
-=======
-    def __init__(self, **_: T.Any) -> None:  # noqa: ANN401
->>>>>>> 932d76d0
+    def __init__(self, **_: T.Any) -> None:  # noqa: ANN401
         super().__init__(**_)
 
 
