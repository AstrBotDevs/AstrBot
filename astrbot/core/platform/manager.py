--- conflicted
+++ resolved
@@ -1,10 +1,5 @@
 import asyncio
-<<<<<<< HEAD
 import traceback
-=======
-from astrbot.core.config.astrbot_config import AstrBotConfig
-from .platform import Platform
->>>>>>> 932d76d0
 from asyncio import Queue
 
 from astrbot.core import logger
@@ -17,11 +12,7 @@
 
 
 class PlatformManager:
-<<<<<<< HEAD
     def __init__(self, config: AstrBotConfig, event_queue: Queue) -> None:
-=======
-    def __init__(self, config: AstrBotConfig, event_queue: Queue):
->>>>>>> 932d76d0
         self.platform_insts: list[Platform] = []
         """加载的 Platform 的实例"""
 
@@ -158,7 +149,9 @@
             except Exception:
                 logger.error(traceback.format_exc())
 
-    async def _task_wrapper(self, task: asyncio.Task, platform: Platform | None = None) -> None:
+    async def _task_wrapper(
+        self, task: asyncio.Task, platform: Platform | None = None
+    ) -> None:
         # 设置平台状态为运行中
         if platform:
             platform.status = PlatformStatus.RUNNING
