import wave
import uuid
import traceback
import os

<<<<<<< HEAD
from astrbot.core.message.components import Emoji
=======
>>>>>>> 6c8d8511
from astrbot.core.utils.io import save_temp_img, download_file
from astrbot.core.utils.tencent_record_helper import wav_to_tencent_silk
from astrbot.api import logger
from astrbot.api.event import AstrMessageEvent, MessageChain
from astrbot.api.platform import AstrBotMessage, PlatformMetadata, Group, MessageMember
from astrbot.api.message_components import Plain, Image, Record, At, File, Video
from .client import SimpleGewechatClient


def get_wav_duration(file_path):
    with wave.open(file_path, "rb") as wav_file:
        file_size = os.path.getsize(file_path)
        n_channels, sampwidth, framerate, n_frames = wav_file.getparams()[:4]
        if n_frames == 2147483647:
            duration = (file_size - 44) / (n_channels * sampwidth * framerate)
        elif n_frames == 0:
            duration = (file_size - 44) / (n_channels * sampwidth * framerate)
        else:
            duration = n_frames / float(framerate)
        return duration


class GewechatPlatformEvent(AstrMessageEvent):
    def __init__(
        self,
        message_str: str,
        message_obj: AstrBotMessage,
        platform_meta: PlatformMetadata,
        session_id: str,
        client: SimpleGewechatClient,
    ):
        super().__init__(message_str, message_obj, platform_meta, session_id)
        self.client = client

    @staticmethod
    async def send_with_client(
        message: MessageChain, to_wxid: str, client: SimpleGewechatClient
    ):
        if not to_wxid:
            logger.error("无法获取到 to_wxid。")
            return

        #  检查@
        ats = []
        ats_names = []
        for comp in message.chain:
            if isinstance(comp, At):
                ats.append(comp.qq)
                ats_names.append(comp.name)
        has_at = False

        for comp in message.chain:
            if isinstance(comp, Plain):
                text = comp.text
                payload = {
                    "to_wxid": to_wxid,
                    "content": text,
                }
                if not has_at and ats:
                    ats = f"{','.join(ats)}"
                    ats_names = f"@{' @'.join(ats_names)}"
                    text = f"{ats_names} {text}"
                    payload["content"] = text
                    payload["ats"] = ats
                    has_at = True
                await client.post_text(**payload)

            elif isinstance(comp, Image):
                img_path = await comp.convert_to_file_path()

                # 检查 record_path 是否在 data/temp 目录中
                temp_directory = os.path.abspath("data/temp")
                if os.path.commonpath([temp_directory, img_path]) != temp_directory:
                    with open(img_path, "rb") as f:
                        img_path = save_temp_img(f.read())

                file_id = os.path.basename(img_path)
                img_url = f"{client.file_server_url}/{file_id}"
                logger.debug(f"gewe callback img url: {img_url}")
                await client.post_image(to_wxid, img_url)
            elif isinstance(comp, Video):
                try:
                    from pyffmpeg import FFmpeg
                except (ImportError, ModuleNotFoundError):
                    logger.error(
                        "需要安装 pyffmpeg 库才能发送视频: pip install pyffmpeg"
                    )
                    raise ModuleNotFoundError(
                        "需要安装 pyffmpeg 库才能发送视频: pip install pyffmpeg"
                    )

                video_url = comp.file
                # 根据 url 下载视频
                video_filename = f"{uuid.uuid4()}.mp4"
                video_path = f"data/temp/{video_filename}"
                await download_file(video_url, video_path)

                # 获取视频第一帧
                thumb_path = f"data/temp/{uuid.uuid4()}.jpg"
                try:
                    ff = FFmpeg()
                    command = f'-i "{video_path}" -ss 0 -vframes 1 "{thumb_path}"'
                    ff.options(command)
                    thumb_file_id = os.path.basename(thumb_path)
                    thumb_url = f"{client.file_server_url}/{thumb_file_id}"
                except Exception as e:
                    logger.error(f"获取视频第一帧失败: {e}")
                # 获取视频时长
                try:
                    from pyffmpeg import FFprobe

                    # 创建 FFprobe 实例
                    ffprobe = FFprobe(video_url)
                    # 获取时长字符串
                    duration_str = ffprobe.duration
                    # 处理时长字符串
                    video_duration = float(duration_str.replace(":", ""))
                except Exception as e:
                    logger.error(f"获取时长失败: {e}")
                    video_duration = 10

                file_id = os.path.basename(video_path)
                video_url = f"{client.file_server_url}/{file_id}"
                await client.post_video(to_wxid, video_url, thumb_url, video_duration)

                # 删除临时视频和缩略图文件
                if os.path.exists(video_path):
                    os.remove(video_path)
                if os.path.exists(thumb_path):
                    os.remove(thumb_path)
            elif isinstance(comp, Record):
                # 默认已经存在 data/temp 中
                record_url = comp.file
                record_path = await comp.convert_to_file_path()

                silk_path = f"data/temp/{uuid.uuid4()}.silk"
                try:
                    duration = await wav_to_tencent_silk(record_path, silk_path)
                except Exception as e:
                    logger.error(traceback.format_exc())
                    await client.post_text(to_wxid, f"语音文件转换失败。{str(e)}")
                logger.info("Silk 语音文件格式转换至: " + record_path)
                if duration == 0:
                    duration = get_wav_duration(record_path)
                file_id = os.path.basename(silk_path)
                record_url = f"{client.file_server_url}/{file_id}"
                logger.debug(f"gewe callback record url: {record_url}")
                await client.post_voice(to_wxid, record_url, duration * 1000)
            elif isinstance(comp, File):
                file_path = comp.file
                file_name = comp.name
                if file_path.startswith("file:///"):
                    file_path = file_path[8:]
                elif file_path.startswith("http"):
                    await download_file(file_path, f"data/temp/{file_name}")
                else:
                    file_path = file_path

                file_id = os.path.basename(file_path)
                file_url = f"{client.file_server_url}/{file_id}"
                logger.debug(f"gewe callback file url: {file_url}")
                await client.post_file(to_wxid, file_url, file_id)
            elif isinstance(comp, Emoji):
                await client.post_emoji(to_wxid, comp.md5, comp.md5_len, comp.cdnurl)
            elif isinstance(comp, At):
                pass
            else:
                logger.debug(f"gewechat 忽略: {comp.type}")

    async def send(self, message: MessageChain):
        to_wxid = self.message_obj.raw_message.get("to_wxid", None)
        await GewechatPlatformEvent.send_with_client(message, to_wxid, self.client)
        await super().send(message)

    async def get_group(self, group_id=None, **kwargs):
        # 确定有效的 group_id
        if group_id is None:
            group_id = self.get_group_id()

        if not group_id:
            return None

        res = await self.client.get_group(group_id)
        data: dict = res["data"]

        if not data["chatroomId"]:
            return None

        members = [
            MessageMember(user_id=member["wxid"], nickname=member["nickName"])
            for member in data.get("memberList", [])
        ]

        return Group(
            group_id=data["chatroomId"],
            group_name=data.get("nickName"),
            group_avatar=data.get("smallHeadImgUrl"),
            group_owner=data.get("chatRoomOwner"),
            members=members,
        )<|MERGE_RESOLUTION|>--- conflicted
+++ resolved
@@ -3,10 +3,7 @@
 import traceback
 import os
 
-<<<<<<< HEAD
 from astrbot.core.message.components import Emoji
-=======
->>>>>>> 6c8d8511
 from astrbot.core.utils.io import save_temp_img, download_file
 from astrbot.core.utils.tencent_record_helper import wav_to_tencent_silk
 from astrbot.api import logger
@@ -31,19 +28,19 @@
 
 class GewechatPlatformEvent(AstrMessageEvent):
     def __init__(
-        self,
-        message_str: str,
-        message_obj: AstrBotMessage,
-        platform_meta: PlatformMetadata,
-        session_id: str,
-        client: SimpleGewechatClient,
+            self,
+            message_str: str,
+            message_obj: AstrBotMessage,
+            platform_meta: PlatformMetadata,
+            session_id: str,
+            client: SimpleGewechatClient,
     ):
         super().__init__(message_str, message_obj, platform_meta, session_id)
         self.client = client
 
     @staticmethod
     async def send_with_client(
-        message: MessageChain, to_wxid: str, client: SimpleGewechatClient
+            message: MessageChain, to_wxid: str, client: SimpleGewechatClient
     ):
         if not to_wxid:
             logger.error("无法获取到 to_wxid。")
