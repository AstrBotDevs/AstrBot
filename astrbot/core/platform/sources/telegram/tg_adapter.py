--- conflicted
+++ resolved
@@ -125,11 +125,7 @@
             message.type = MessageType.FRIEND_MESSAGE
         else:
             message.type = MessageType.GROUP_MESSAGE
-<<<<<<< HEAD
-            message.group_id = str(update.effective_chat.id)
-=======
             message.group_id = str(update.message.chat.id)
->>>>>>> c03f3eac
             if update.message.message_thread_id:
                 # Topic Group
                 message.group_id += "#" + str(update.message.message_thread_id)
