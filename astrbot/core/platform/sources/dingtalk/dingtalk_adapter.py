--- conflicted
+++ resolved
@@ -117,34 +117,20 @@
             else MessageType.FRIEND_MESSAGE
         )
         abm.sender = MessageMember(
-<<<<<<< HEAD
-            user_id=cast(str, message.sender_id),
-            nickname=cast(str, message.sender_nick),
-        )
-        abm.self_id = cast(str, message.chatbot_user_id)
-        abm.message_id = cast(str, message.message_id)
-=======
             user_id=self._id_to_sid(message.sender_id),
             nickname=message.sender_nick,
         )
         abm.self_id = self._id_to_sid(message.chatbot_user_id)
         abm.message_id = message.message_id
->>>>>>> adbb8453
         abm.raw_message = message
 
         if abm.type == MessageType.GROUP_MESSAGE:
             # 处理所有被 @ 的用户（包括机器人自己，因 at_users 已包含）
             if message.at_users:
                 for user in message.at_users:
-<<<<<<< HEAD
-                    if user.dingtalk_id:
-                        abm.message.append(At(qq=user.dingtalk_id))
-            abm.group_id = cast(str, message.conversation_id)
-=======
                     if id := self._id_to_sid(user.dingtalk_id):
                         abm.message.append(At(qq=id))
             abm.group_id = message.conversation_id
->>>>>>> adbb8453
             if self.unique_session:
                 abm.session_id = abm.sender.user_id
             else:
