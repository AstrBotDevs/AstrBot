import asyncio
import os
import threading
import uuid
from typing import cast

import aiohttp
import dingtalk_stream
from dingtalk_stream import AckMessage

from astrbot import logger
from astrbot.api.event import MessageChain
from astrbot.api.message_components import At, Image, Plain
from astrbot.api.platform import (
    AstrBotMessage,
    MessageMember,
    MessageType,
    Platform,
    PlatformMetadata,
)
from astrbot.core.platform.astr_message_event import MessageSesion
from astrbot.core.utils.astrbot_path import get_astrbot_data_path
from astrbot.core.utils.io import download_file

from ...register import register_platform_adapter
from .dingtalk_event import DingtalkMessageEvent


class MyEventHandler(dingtalk_stream.EventHandler):
    async def process(self, event: dingtalk_stream.EventMessage):
        print(
            "2",
            event.headers.event_type,
            event.headers.event_id,
            event.headers.event_born_time,
            event.data,
        )
        return AckMessage.STATUS_OK, "OK"


@register_platform_adapter(
    "dingtalk", "钉钉机器人官方 API 适配器", support_streaming_message=False
)
class DingtalkPlatformAdapter(Platform):
    def __init__(
        self,
        platform_config: dict,
        platform_settings: dict,
        event_queue: asyncio.Queue,
    ) -> None:
        super().__init__(platform_config, event_queue)

        self.unique_session = platform_settings["unique_session"]

        self.client_id = platform_config["client_id"]
        self.client_secret = platform_config["client_secret"]

        outer_self = self

        class AstrCallbackClient(dingtalk_stream.ChatbotHandler):
            async def process(self, message: dingtalk_stream.CallbackMessage):
                logger.debug(f"dingtalk: {message.data}")
                im = dingtalk_stream.ChatbotMessage.from_dict(message.data)
                abm = await outer_self.convert_msg(im)
                await outer_self.handle_msg(abm)

                return AckMessage.STATUS_OK, "OK"

        self.client = AstrCallbackClient()

        credential = dingtalk_stream.Credential(self.client_id, self.client_secret)
        client = dingtalk_stream.DingTalkStreamClient(credential, logger=logger)
        client.register_all_event_handler(MyEventHandler())
        client.register_callback_handler(
            dingtalk_stream.ChatbotMessage.TOPIC,
            self.client,
        )
        self.client_ = client  # 用于 websockets 的 client
        self._shutdown_event: threading.Event | None = None

    def _id_to_sid(self, dingtalk_id: str | None) -> str:
        if not dingtalk_id:
<<<<<<< HEAD
            return ""
=======
            return dingtalk_id or "unknown"
>>>>>>> e14ed804
        prefix = "$:LWCP_v1:$"
        if dingtalk_id.startswith(prefix):
            return dingtalk_id[len(prefix) :]
        return dingtalk_id or "unknown"

    async def send_by_session(
        self,
        session: MessageSesion,
        message_chain: MessageChain,
    ):
        raise NotImplementedError("钉钉机器人适配器不支持 send_by_session")

    def meta(self) -> PlatformMetadata:
        return PlatformMetadata(
            name="dingtalk",
            description="钉钉机器人官方 API 适配器",
            id=cast(str, self.config.get("id")),
            support_streaming_message=False,
        )

    async def convert_msg(
        self,
        message: dingtalk_stream.ChatbotMessage,
    ) -> AstrBotMessage:
        abm = AstrBotMessage()
        abm.message = []
        abm.message_str = ""
        abm.timestamp = int(cast(int, message.create_at) / 1000)
        abm.type = (
            MessageType.GROUP_MESSAGE
            if message.conversation_type == "2"
            else MessageType.FRIEND_MESSAGE
        )
        abm.sender = MessageMember(
            user_id=self._id_to_sid(message.sender_id),
            nickname=message.sender_nick,
        )
        abm.self_id = self._id_to_sid(message.chatbot_user_id)
        abm.message_id = cast(str, message.message_id)
        abm.raw_message = message

        if abm.type == MessageType.GROUP_MESSAGE:
            # 处理所有被 @ 的用户（包括机器人自己，因 at_users 已包含）
            if message.at_users:
                for user in message.at_users:
                    if id := self._id_to_sid(user.dingtalk_id):
                        abm.message.append(At(qq=id))
            abm.group_id = message.conversation_id
            if self.unique_session:
                abm.session_id = abm.sender.user_id
            else:
                abm.session_id = abm.group_id
        else:
            abm.session_id = abm.sender.user_id

        message_type: str = cast(str, message.message_type)
        match message_type:
            case "text":
                abm.message_str = message.text.content.strip()
                abm.message.append(Plain(abm.message_str))
            case "richText":
                rtc: dingtalk_stream.RichTextContent = cast(
                    dingtalk_stream.RichTextContent, message.rich_text_content
                )
                contents: list[dict] = cast(list[dict], rtc.rich_text_list)
                for content in contents:
                    plains = ""
                    if "text" in content:
                        plains += content["text"]
                        abm.message.append(Plain(plains))
                    elif "type" in content and content["type"] == "picture":
                        f_path = await self.download_ding_file(
                            content["downloadCode"],
                            cast(str, message.robot_code),
                            "jpg",
                        )
                        abm.message.append(Image.fromFileSystem(f_path))
            case "audio":
                pass

        return abm  # 别忘了返回转换后的消息对象

    async def download_ding_file(
        self,
        download_code: str,
        robot_code: str,
        ext: str,
    ) -> str:
        """下载钉钉文件

        :param access_token: 钉钉机器人的 access_token
        :param download_code: 下载码
        :param robot_code: 机器人码
        :param ext: 文件后缀
        :return: 文件路径
        """
        access_token = await self.get_access_token()
        headers = {
            "x-acs-dingtalk-access-token": access_token,
        }
        payload = {
            "downloadCode": download_code,
            "robotCode": robot_code,
        }
        temp_dir = os.path.join(get_astrbot_data_path(), "temp")
        f_path = os.path.join(temp_dir, f"dingtalk_file_{uuid.uuid4()}.{ext}")
        async with (
            aiohttp.ClientSession() as session,
            session.post(
                "https://api.dingtalk.com/v1.0/robot/messageFiles/download",
                headers=headers,
                json=payload,
            ) as resp,
        ):
            if resp.status != 200:
                logger.error(
                    f"下载钉钉文件失败: {resp.status}, {await resp.text()}",
                )
                return ""
            resp_data = await resp.json()
            download_url = resp_data["data"]["downloadUrl"]
            await download_file(download_url, f_path)
        return f_path

    async def get_access_token(self) -> str:
        payload = {
            "appKey": self.client_id,
            "appSecret": self.client_secret,
        }
        async with aiohttp.ClientSession() as session:
            async with session.post(
                "https://api.dingtalk.com/v1.0/oauth2/accessToken",
                json=payload,
            ) as resp:
                if resp.status != 200:
                    logger.error(
                        f"获取钉钉机器人 access_token 失败: {resp.status}, {await resp.text()}",
                    )
                    return ""
                return (await resp.json())["data"]["accessToken"]

    async def handle_msg(self, abm: AstrBotMessage):
        event = DingtalkMessageEvent(
            message_str=abm.message_str,
            message_obj=abm,
            platform_meta=self.meta(),
            session_id=abm.session_id,
            client=self.client,
        )

        self._event_queue.put_nowait(event)

    async def run(self):
        # await self.client_.start()
        # 钉钉的 SDK 并没有实现真正的异步，start() 里面有堵塞方法。
        def start_client(loop: asyncio.AbstractEventLoop):
            try:
                self._shutdown_event = threading.Event()
                task = loop.create_task(self.client_.start())
                self._shutdown_event.wait()
                if task.done():
                    task.result()
            except Exception as e:
                if "Graceful shutdown" in str(e):
                    logger.info("钉钉适配器已被优雅地关闭")
                    return
                logger.error(f"钉钉机器人启动失败: {e}")

        loop = asyncio.get_event_loop()
        await loop.run_in_executor(None, start_client, loop)

    async def terminate(self):
        def monkey_patch_close():
            raise KeyboardInterrupt("Graceful shutdown")

        if self.client_.websocket is not None:
            self.client_.open_connection = monkey_patch_close
            await self.client_.websocket.close(code=1000, reason="Graceful shutdown")
        if self._shutdown_event is not None:
            self._shutdown_event.set()

    def get_client(self):
        return self.client<|MERGE_RESOLUTION|>--- conflicted
+++ resolved
@@ -80,11 +80,7 @@
 
     def _id_to_sid(self, dingtalk_id: str | None) -> str:
         if not dingtalk_id:
-<<<<<<< HEAD
-            return ""
-=======
             return dingtalk_id or "unknown"
->>>>>>> e14ed804
         prefix = "$:LWCP_v1:$"
         if dingtalk_id.startswith(prefix):
             return dingtalk_id[len(prefix) :]
