import asyncio
from typing import cast

import dingtalk_stream

import astrbot.api.message_components as Comp
from astrbot import logger
from astrbot.api.event import AstrMessageEvent, MessageChain


class DingtalkMessageEvent(AstrMessageEvent):
    def __init__(
        self,
        message_str,
        message_obj,
        platform_meta,
        session_id,
        client: dingtalk_stream.ChatbotHandler,
    ) -> None:
        super().__init__(message_str, message_obj, platform_meta, session_id)
        self.client = client

    async def send_with_client(
        self,
        client: dingtalk_stream.ChatbotHandler,
        message: MessageChain,
<<<<<<< HEAD
    ) -> None:
=======
    ):
        icm = cast(dingtalk_stream.ChatbotMessage, self.message_obj.raw_message)
        ats = []
        # fixes: #4218
        # 钉钉 at 机器人需要使用 sender_staff_id 而不是 sender_id
        for i in message.chain:
            if isinstance(i, Comp.At):
                print(i.qq, icm.sender_id, icm.sender_staff_id)
                if str(i.qq) in str(icm.sender_id or ""):
                    # 适配器会将开头的 $:LWCP_v1:$ 去掉，因此我们用 in 判断
                    ats.append(f"@{icm.sender_staff_id}")
                else:
                    ats.append(f"@{i.qq}")
        at_str = " ".join(ats)

>>>>>>> f26867c7
        for segment in message.chain:
            if isinstance(segment, Comp.Plain):
                segment.text = segment.text.strip()
                await asyncio.get_event_loop().run_in_executor(
                    None,
                    client.reply_markdown,
                    segment.text,
                    f"{at_str} {segment.text}".strip(),
                    cast(dingtalk_stream.ChatbotMessage, self.message_obj.raw_message),
                )
            elif isinstance(segment, Comp.Image):
                markdown_str = ""

                try:
                    if not segment.file:
                        logger.warning("钉钉图片 segment 缺少 file 字段，跳过")
                        continue
                    if segment.file.startswith(("http://", "https://")):
                        image_url = segment.file
                    else:
                        image_url = await segment.register_to_file_service()

                    markdown_str = f"![image]({image_url})\n\n"

                    ret = await asyncio.get_event_loop().run_in_executor(
                        None,
                        client.reply_markdown,
                        "😄",
                        markdown_str,
                        cast(
                            dingtalk_stream.ChatbotMessage, self.message_obj.raw_message
                        ),
                    )
                    logger.debug(f"send image: {ret}")

                except Exception as e:
                    logger.warning(f"钉钉图片处理失败: {e}, 跳过图片发送")
                    continue

    async def send(self, message: MessageChain) -> None:
        await self.send_with_client(self.client, message)
        await super().send(message)

    async def send_streaming(self, generator, use_fallback: bool = False):
        buffer = None
        async for chain in generator:
            if not buffer:
                buffer = chain
            else:
                buffer.chain.extend(chain.chain)
        if not buffer:
            return None
        buffer.squash_plain()
        await self.send(buffer)
        return await super().send_streaming(generator, use_fallback)<|MERGE_RESOLUTION|>--- conflicted
+++ resolved
@@ -24,10 +24,7 @@
         self,
         client: dingtalk_stream.ChatbotHandler,
         message: MessageChain,
-<<<<<<< HEAD
     ) -> None:
-=======
-    ):
         icm = cast(dingtalk_stream.ChatbotMessage, self.message_obj.raw_message)
         ats = []
         # fixes: #4218
@@ -42,7 +39,6 @@
                     ats.append(f"@{i.qq}")
         at_str = " ".join(ats)
 
->>>>>>> f26867c7
         for segment in message.chain:
             if isinstance(segment, Comp.Plain):
                 segment.text = segment.text.strip()
