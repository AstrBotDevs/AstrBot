import asyncio
import base64
import binascii
from collections.abc import AsyncGenerator
from io import BytesIO
from pathlib import Path
from typing import cast

import discord
from discord.types.interactions import ComponentInteractionData

from astrbot import logger
from astrbot.api.event import AstrMessageEvent, MessageChain
from astrbot.api.message_components import (
    BaseMessageComponent,
    File,
    Image,
    Plain,
    Reply,
)
from astrbot.api.platform import AstrBotMessage, At, PlatformMetadata

from .client import DiscordBotClient
from .components import DiscordEmbed, DiscordView


# 自定义Discord视图组件（兼容旧版本）
class DiscordViewComponent(BaseMessageComponent):
    type: str = "discord_view"

    def __init__(self, view: discord.ui.View):
        self.view = view


class DiscordPlatformEvent(AstrMessageEvent):
    def __init__(
        self,
        message_str: str,
        message_obj: AstrBotMessage,
        platform_meta: PlatformMetadata,
        session_id: str,
        client: DiscordBotClient,
        interaction_followup_webhook: discord.Webhook | None = None,
    ):
        super().__init__(message_str, message_obj, platform_meta, session_id)
        self.client = client
        self.interaction_followup_webhook = interaction_followup_webhook

    async def send(self, message: MessageChain):
        """发送消息到Discord平台"""
        # 解析消息链为 Discord 所需的对象
        try:
            (
                content,
                files,
                view,
                embeds,
                reference_message_id,
            ) = await self._parse_to_discord(message)
        except Exception as e:
            logger.error(f"[Discord] 解析消息链时失败: {e}", exc_info=True)
            return

        kwargs = {}
        if content:
            kwargs["content"] = content
        if files:
            kwargs["files"] = files
        if view:
            kwargs["view"] = view
        if embeds:
            kwargs["embeds"] = embeds
        if reference_message_id and not self.interaction_followup_webhook:
            kwargs["reference"] = self.client.get_message(int(reference_message_id))
        if not kwargs:
            logger.debug("[Discord] 尝试发送空消息，已忽略。")
            return

        # 根据上下文执行发送/回复操作
        try:
            # -- 斜杠指令/交互上下文 --
            if self.interaction_followup_webhook:
                await self.interaction_followup_webhook.send(**kwargs)

            # -- 常规消息上下文 --
            else:
                channel = await self._get_channel()
                if not channel:
                    return
                if not isinstance(channel, discord.abc.Messageable):
                    logger.error(f"[Discord] 频道 {channel.id} 不是可发送消息的类型")
                    return
                await channel.send(**kwargs)

        except Exception as e:
            logger.error(f"[Discord] 发送消息时发生未知错误: {e}", exc_info=True)

        await super().send(message)

<<<<<<< HEAD
    async def _get_channel(
        self,
    ) -> (
        discord.abc.Messageable
        | discord.abc.GuildChannel
        | discord.abc.PrivateChannel
        | None
    ):
=======
    async def send_streaming(
        self, generator: AsyncGenerator[MessageChain, None], use_fallback: bool = False
    ):
        buffer = None
        async for chain in generator:
            if not buffer:
                buffer = chain
            else:
                buffer.chain.extend(chain.chain)
        if not buffer:
            return None
        buffer.squash_plain()
        await self.send(buffer)
        return await super().send_streaming(generator, use_fallback)

    async def _get_channel(self) -> discord.abc.Messageable | None:
>>>>>>> aca5743a
        """获取当前事件对应的频道对象"""
        try:
            channel_id = int(self.session_id)
            return self.client.get_channel(
                channel_id,
            ) or await self.client.fetch_channel(channel_id)
        except (ValueError, discord.errors.NotFound, discord.errors.Forbidden):
            logger.error(f"[Discord] 无法获取频道 {self.session_id}")
            return None

    async def _parse_to_discord(
        self,
        message: MessageChain,
    ) -> tuple[
        str,
        list[discord.File],
        discord.ui.View | None,
        list[discord.Embed],
        str | int | None,
    ]:
        """将 MessageChain 解析为 Discord 发送所需的内容"""
        content_parts = []
        files = []
        view = None
        embeds = []
        reference_message_id = None
        for i in message.chain:  # 遍历消息链
            if isinstance(i, Plain):  # 如果是文字类型的
                content_parts.append(i.text)
            elif isinstance(i, Reply):
                reference_message_id = i.id
            elif isinstance(i, At):
                content_parts.append(f"<@{i.qq}>")
            elif isinstance(i, Image):
                logger.debug(f"[Discord] 开始处理 Image 组件: {i}")
                try:
                    filename = getattr(i, "filename", None)
                    file_content = getattr(i, "file", None)

                    if not file_content:
                        logger.warning(f"[Discord] Image 组件没有 file 属性: {i}")
                        continue

                    discord_file = None

                    # 1. URL
                    if file_content.startswith("http"):
                        logger.debug(f"[Discord] 处理 URL 图片: {file_content}")
                        embed = discord.Embed().set_image(url=file_content)
                        embeds.append(embed)
                        continue

                    # 2. File URI
                    if file_content.startswith("file:///"):
                        logger.debug(f"[Discord] 处理 File URI: {file_content}")
                        path = Path(file_content[8:])
                        if await asyncio.to_thread(path.exists):
                            file_bytes = await asyncio.to_thread(path.read_bytes)
                            discord_file = discord.File(
                                BytesIO(file_bytes),
                                filename=filename or path.name,
                            )
                        else:
                            logger.warning(f"[Discord] 图片文件不存在: {path}")

                    # 3. Base64 URI
                    elif file_content.startswith("base64://"):
                        logger.debug("[Discord] 处理 Base64 URI")
                        b64_data = file_content.split("base64://", 1)[1]
                        missing_padding = len(b64_data) % 4
                        if missing_padding:
                            b64_data += "=" * (4 - missing_padding)
                        img_bytes = base64.b64decode(b64_data)
                        discord_file = discord.File(
                            BytesIO(img_bytes),
                            filename=filename or "image.png",
                        )

                    # 4. 裸 Base64 或本地路径
                    else:
                        try:
                            logger.debug("[Discord] 尝试作为裸 Base64 处理")
                            b64_data = file_content
                            missing_padding = len(b64_data) % 4
                            if missing_padding:
                                b64_data += "=" * (4 - missing_padding)
                            img_bytes = base64.b64decode(b64_data)
                            discord_file = discord.File(
                                BytesIO(img_bytes),
                                filename=filename or "image.png",
                            )
                        except (ValueError, TypeError, binascii.Error):
                            logger.debug(
                                f"[Discord] 裸 Base64 解码失败，作为本地路径处理: {file_content}",
                            )
                            path = Path(file_content)
                            if await asyncio.to_thread(path.exists):
                                file_bytes = await asyncio.to_thread(path.read_bytes)
                                discord_file = discord.File(
                                    BytesIO(file_bytes),
                                    filename=filename or path.name,
                                )
                            else:
                                logger.warning(f"[Discord] 图片文件不存在: {path}")

                    if discord_file:
                        files.append(discord_file)

                except Exception:
                    # 使用 getattr 来安全地访问 i.file，以防 i 本身就是问题
                    file_info = getattr(i, "file", "未知")
                    logger.error(
                        f"[Discord] 处理图片时发生未知严重错误: {file_info}",
                        exc_info=True,
                    )
            elif isinstance(i, File):
                try:
                    file_path_str = await i.get_file()
                    if file_path_str:
                        path = Path(file_path_str)
                        if await asyncio.to_thread(path.exists):
                            file_bytes = await asyncio.to_thread(path.read_bytes)
                            files.append(
                                discord.File(BytesIO(file_bytes), filename=i.name),
                            )
                        else:
                            logger.warning(
                                f"[Discord] 获取文件失败，路径不存在: {file_path_str}",
                            )
                    else:
                        logger.warning(f"[Discord] 获取文件失败: {i.name}")
                except Exception as e:
                    logger.warning(f"[Discord] 处理文件失败: {i.name}, 错误: {e}")
            elif isinstance(i, DiscordEmbed):
                # Discord Embed消息
                embeds.append(i.to_discord_embed())
            elif isinstance(i, DiscordView):
                # Discord视图组件（按钮、选择菜单等）
                view = i.to_discord_view()
            elif isinstance(i, DiscordViewComponent):
                # 如果消息链中包含Discord视图组件（兼容旧版本）
                if isinstance(i.view, discord.ui.View):
                    view = i.view
            else:
                logger.debug(f"[Discord] 忽略了不支持的消息组件: {i.type}")

        content = "".join(content_parts)
        if len(content) > 2000:
            logger.warning("[Discord] 消息内容超过2000字符，将被截断。")
            content = content[:2000]
        return content, files, view, embeds, reference_message_id

    async def react(self, emoji: str):
        """对原消息添加反应"""
        try:
            if hasattr(self.message_obj, "raw_message") and hasattr(
                self.message_obj.raw_message,
                "add_reaction",
            ):
                await cast(discord.Message, self.message_obj.raw_message).add_reaction(
                    emoji
                )
        except Exception as e:
            logger.error(f"[Discord] 添加反应失败: {e}")

    def is_slash_command(self) -> bool:
        """判断是否为斜杠命令"""
        return (
            hasattr(self.message_obj, "raw_message")
            and hasattr(self.message_obj.raw_message, "type")
            and cast(discord.Interaction, self.message_obj.raw_message).type
            == discord.InteractionType.application_command
        )

    def is_button_interaction(self) -> bool:
        """判断是否为按钮交互"""
        return (
            hasattr(self.message_obj, "raw_message")
            and hasattr(self.message_obj.raw_message, "type")
            and cast(discord.Interaction, self.message_obj.raw_message).type
            == discord.InteractionType.component
        )

    def get_interaction_custom_id(self) -> str:
        """获取交互组件的custom_id"""
        if self.is_button_interaction():
            try:
                return cast(
                    ComponentInteractionData,
                    cast(discord.Interaction, self.message_obj.raw_message).data,
                ).get("custom_id", "")
            except Exception:
                pass
        return ""

    def is_mentioned(self) -> bool:
        """判断机器人是否被@"""
        if hasattr(self.message_obj, "raw_message") and hasattr(
            self.message_obj.raw_message,
            "mentions",
        ):
            return any(
                mention.id == int(self.message_obj.self_id)
                for mention in cast(
                    discord.Message, self.message_obj.raw_message
                ).mentions
            )
        return False

    def get_mention_clean_content(self) -> str:
        """获取去除@后的清洁内容"""
        if hasattr(self.message_obj, "raw_message") and hasattr(
            self.message_obj.raw_message,
            "clean_content",
        ):
            return cast(discord.Message, self.message_obj.raw_message).clean_content
        return self.message_str<|MERGE_RESOLUTION|>--- conflicted
+++ resolved
@@ -97,16 +97,6 @@
 
         await super().send(message)
 
-<<<<<<< HEAD
-    async def _get_channel(
-        self,
-    ) -> (
-        discord.abc.Messageable
-        | discord.abc.GuildChannel
-        | discord.abc.PrivateChannel
-        | None
-    ):
-=======
     async def send_streaming(
         self, generator: AsyncGenerator[MessageChain, None], use_fallback: bool = False
     ):
@@ -122,8 +112,14 @@
         await self.send(buffer)
         return await super().send_streaming(generator, use_fallback)
 
-    async def _get_channel(self) -> discord.abc.Messageable | None:
->>>>>>> aca5743a
+    async def _get_channel(
+        self,
+    ) -> (
+        discord.abc.Messageable
+        | discord.abc.GuildChannel
+        | discord.abc.PrivateChannel
+        | None
+    ):
         """获取当前事件对应的频道对象"""
         try:
             channel_id = int(self.session_id)
