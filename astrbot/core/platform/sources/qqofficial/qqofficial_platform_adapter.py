from __future__ import annotations

import asyncio
import logging
import os
import time
from typing import NoReturn, cast

import botpy
import botpy.message
import botpy.types
import botpy.types.message
from botpy import Client

from astrbot import logger
from astrbot.api.event import MessageChain
from astrbot.api.message_components import At, Image, Plain
from astrbot.api.platform import (
    AstrBotMessage,
    MessageMember,
    MessageType,
    Platform,
    PlatformMetadata,
)
<<<<<<< HEAD
from astrbot.core.message.components import BaseMessageComponent
=======
from astrbot import logger
from astrbot.api.event import MessageChain
from astrbot.api.message_components import Image, Plain, At
>>>>>>> 932d76d0
from astrbot.core.platform.astr_message_event import MessageSesion

from ...register import register_platform_adapter
from .qqofficial_message_event import QQOfficialMessageEvent

# remove logger handler
for handler in logging.root.handlers[:]:
    logging.root.removeHandler(handler)


# QQ 机器人官方框架
class botClient(Client):
<<<<<<< HEAD
    def set_platform(self, platform: QQOfficialPlatformAdapter) -> None:
=======
    def set_platform(self, platform: QQOfficialPlatformAdapter):
>>>>>>> 932d76d0
        self.platform = platform

    # 收到群消息
    async def on_group_at_message_create(self, message: botpy.message.GroupMessage) -> None:
        abm = QQOfficialPlatformAdapter._parse_from_qqofficial(
            message,
            MessageType.GROUP_MESSAGE,
        )
        abm.session_id = (
            abm.sender.user_id
            if self.platform.unique_session
            else cast(str, message.group_openid)
        )
        self._commit(abm)

    # 收到频道消息
    async def on_at_message_create(self, message: botpy.message.Message) -> None:
        abm = QQOfficialPlatformAdapter._parse_from_qqofficial(
            message,
            MessageType.GROUP_MESSAGE,
        )
        abm.session_id = (
            abm.sender.user_id if self.platform.unique_session else message.channel_id
        )
        self._commit(abm)

    # 收到私聊消息
    async def on_direct_message_create(self, message: botpy.message.DirectMessage) -> None:
        abm = QQOfficialPlatformAdapter._parse_from_qqofficial(
            message,
            MessageType.FRIEND_MESSAGE,
        )
        abm.session_id = abm.sender.user_id
        self._commit(abm)

    # 收到 C2C 消息
    async def on_c2c_message_create(self, message: botpy.message.C2CMessage) -> None:
        abm = QQOfficialPlatformAdapter._parse_from_qqofficial(
            message,
            MessageType.FRIEND_MESSAGE,
        )
        abm.session_id = abm.sender.user_id
        self._commit(abm)

    def _commit(self, abm: AstrBotMessage) -> None:
        self.platform.commit_event(
            QQOfficialMessageEvent(
                abm.message_str,
                abm,
                self.platform.meta(),
                abm.session_id,
                self.platform.client,
            ),
        )


@register_platform_adapter("qq_official", "QQ 机器人官方 API 适配器")
class QQOfficialPlatformAdapter(Platform):
    def __init__(
        self,
        platform_config: dict,
        platform_settings: dict,
        event_queue: asyncio.Queue,
    ) -> None:
        super().__init__(platform_config, event_queue)

        self.appid = platform_config["appid"]
        self.secret = platform_config["secret"]
        self.unique_session: bool = platform_settings["unique_session"]
        qq_group = platform_config["enable_group_c2c"]
        guild_dm = platform_config["enable_guild_direct_message"]

        if qq_group:
            self.intents = botpy.Intents(
                public_messages=True,
                public_guild_messages=True,
                direct_message=guild_dm,
            )
        else:
            self.intents = botpy.Intents(
                public_guild_messages=True,
                direct_message=guild_dm,
            )
        self.client = botClient(
            intents=self.intents,
            bot_log=False,
            timeout=20,
        )

        self.client.set_platform(self)

        self.test_mode = os.environ.get("TEST_MODE", "off") == "on"

    async def send_by_session(
        self,
        session: MessageSesion,
        message_chain: MessageChain,
    ) -> NoReturn:
        raise NotImplementedError("QQ 机器人官方 API 适配器不支持 send_by_session")

    def meta(self) -> PlatformMetadata:
        return PlatformMetadata(
            name="qq_official",
            description="QQ 机器人官方 API 适配器",
            id=cast(str, self.config.get("id")),
        )

    @staticmethod
    def _parse_from_qqofficial(
<<<<<<< HEAD
        message: botpy.message.Message
        | botpy.message.GroupMessage
        | botpy.message.DirectMessage
        | botpy.message.C2CMessage,
=======
        message: botpy.message.Message | botpy.message.GroupMessage,
>>>>>>> 932d76d0
        message_type: MessageType,
    ):
        abm = AstrBotMessage()
        abm.type = message_type
        abm.timestamp = int(time.time())
        abm.raw_message = message
        abm.message_id = message.id
<<<<<<< HEAD
        # abm.tag = "qq_official"
=======
        abm.tag = "qq_official"
>>>>>>> 932d76d0
        msg: list[BaseMessageComponent] = []

        if isinstance(message, botpy.message.GroupMessage) or isinstance(
            message,
            botpy.message.C2CMessage,
        ):
            if isinstance(message, botpy.message.GroupMessage):
                abm.sender = MessageMember(message.author.member_openid, "")
                abm.group_id = message.group_openid
            else:
                abm.sender = MessageMember(message.author.user_openid, "")
            abm.message_str = message.content.strip()
            abm.self_id = "unknown_selfid"
            msg.append(At(qq="qq_official"))
            msg.append(Plain(abm.message_str))
            if message.attachments:
                for i in message.attachments:
                    if i.content_type.startswith("image"):
                        url = i.url
                        if not url.startswith("http"):
                            url = "https://" + url
                        img = Image.fromURL(url)
                        msg.append(img)
            abm.message = msg

        elif isinstance(message, botpy.message.Message) or isinstance(
            message,
            botpy.message.DirectMessage,
        ):
            if isinstance(message, botpy.message.Message):
                abm.self_id = str(message.mentions[0].id)
            else:
                abm.self_id = ""

            plain_content = message.content.replace(
                "<@!" + str(abm.self_id) + ">",
                "",
            ).strip()

            if message.attachments:
                for i in message.attachments:
                    if i.content_type.startswith("image"):
                        url = i.url
                        if not url.startswith("http"):
                            url = "https://" + url
                        img = Image.fromURL(url)
                        msg.append(img)
            abm.message = msg
            abm.message_str = plain_content
            abm.sender = MessageMember(
                str(message.author.id),
                str(message.author.username),
            )
            msg.append(At(qq="qq_official"))
            msg.append(Plain(plain_content))

            if isinstance(message, botpy.message.Message):
                abm.group_id = message.channel_id
        else:
            raise ValueError(f"Unknown message type: {message_type}")
        abm.self_id = "qq_official"
        return abm

    def run(self):
        return self.client.start(appid=self.appid, secret=self.secret)

    def get_client(self) -> botClient:
        return self.client

    async def terminate(self) -> None:
        await self.client.close()
        logger.info("QQ 官方机器人接口 适配器已被优雅地关闭")<|MERGE_RESOLUTION|>--- conflicted
+++ resolved
@@ -22,13 +22,7 @@
     Platform,
     PlatformMetadata,
 )
-<<<<<<< HEAD
 from astrbot.core.message.components import BaseMessageComponent
-=======
-from astrbot import logger
-from astrbot.api.event import MessageChain
-from astrbot.api.message_components import Image, Plain, At
->>>>>>> 932d76d0
 from astrbot.core.platform.astr_message_event import MessageSesion
 
 from ...register import register_platform_adapter
@@ -41,15 +35,13 @@
 
 # QQ 机器人官方框架
 class botClient(Client):
-<<<<<<< HEAD
     def set_platform(self, platform: QQOfficialPlatformAdapter) -> None:
-=======
-    def set_platform(self, platform: QQOfficialPlatformAdapter):
->>>>>>> 932d76d0
         self.platform = platform
 
     # 收到群消息
-    async def on_group_at_message_create(self, message: botpy.message.GroupMessage) -> None:
+    async def on_group_at_message_create(
+        self, message: botpy.message.GroupMessage
+    ) -> None:
         abm = QQOfficialPlatformAdapter._parse_from_qqofficial(
             message,
             MessageType.GROUP_MESSAGE,
@@ -73,7 +65,9 @@
         self._commit(abm)
 
     # 收到私聊消息
-    async def on_direct_message_create(self, message: botpy.message.DirectMessage) -> None:
+    async def on_direct_message_create(
+        self, message: botpy.message.DirectMessage
+    ) -> None:
         abm = QQOfficialPlatformAdapter._parse_from_qqofficial(
             message,
             MessageType.FRIEND_MESSAGE,
@@ -155,14 +149,10 @@
 
     @staticmethod
     def _parse_from_qqofficial(
-<<<<<<< HEAD
         message: botpy.message.Message
         | botpy.message.GroupMessage
         | botpy.message.DirectMessage
         | botpy.message.C2CMessage,
-=======
-        message: botpy.message.Message | botpy.message.GroupMessage,
->>>>>>> 932d76d0
         message_type: MessageType,
     ):
         abm = AstrBotMessage()
@@ -170,11 +160,7 @@
         abm.timestamp = int(time.time())
         abm.raw_message = message
         abm.message_id = message.id
-<<<<<<< HEAD
         # abm.tag = "qq_official"
-=======
-        abm.tag = "qq_official"
->>>>>>> 932d76d0
         msg: list[BaseMessageComponent] = []
 
         if isinstance(message, botpy.message.GroupMessage) or isinstance(
