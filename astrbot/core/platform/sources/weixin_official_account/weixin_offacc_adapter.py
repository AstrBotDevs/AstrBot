--- conflicted
+++ resolved
@@ -1,12 +1,8 @@
 import asyncio
 import sys
 import uuid
-<<<<<<< HEAD
 from collections.abc import Awaitable, Callable
-from typing import cast
-=======
-from typing import Any
->>>>>>> e14ed804
+from typing import Any, cast
 
 import quart
 from requests import Response
