--- conflicted
+++ resolved
@@ -49,50 +49,8 @@
 
         @self.app.route(self.path, methods=["POST"])
         async def slack_events():
-<<<<<<< HEAD
-            """处理 Slack 事件"""
-            try:
-                # 获取请求体和头部
-                body = cast(bytes, await request.get_data())
-                event_data = json.loads(body.decode("utf-8"))
-
-                # Verify Slack request signature
-                timestamp = request.headers.get("X-Slack-Request-Timestamp")
-                signature = request.headers.get("X-Slack-Signature")
-                if not timestamp or not signature:
-                    return Response("Missing headers", status=400)
-                # Calculate the HMAC signature
-                sig_basestring = f"v0:{timestamp}:{body.decode('utf-8')}"
-                my_signature = (
-                    "v0="
-                    + hmac.new(
-                        self.signing_secret.encode("utf-8"),
-                        sig_basestring.encode("utf-8"),
-                        hashlib.sha256,
-                    ).hexdigest()
-                )
-                # Verify the signature
-                if not hmac.compare_digest(my_signature, signature):
-                    logger.warning("Slack request signature verification failed")
-                    return Response("Invalid signature", status=400)
-                logger.info(f"Received Slack event: {event_data}")
-
-                # 处理 URL 验证事件
-                if event_data.get("type") == "url_verification":
-                    return {"challenge": event_data.get("challenge")}
-                # 处理事件
-                if self.event_handler and event_data.get("type") == "event_callback":
-                    await self.event_handler(event_data)
-
-                return Response("", status=200)
-
-            except Exception as e:
-                logger.error(f"处理 Slack 事件时出错: {e}")
-                return Response("Internal Server Error", status=500)
-=======
             """内部服务器的 POST 回调入口"""
             return await self.handle_callback(request)
->>>>>>> e14ed804
 
         @self.app.route("/health", methods=["GET"])
         async def health_check():
@@ -110,7 +68,7 @@
         """
         try:
             # 获取请求体和头部
-            body = await req.get_data()
+            body = cast(bytes, await req.get_data())
             event_data = json.loads(body.decode("utf-8"))
 
             # Verify Slack request signature
