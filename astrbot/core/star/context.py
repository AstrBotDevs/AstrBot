--- conflicted
+++ resolved
@@ -1,8 +1,5 @@
-<<<<<<< HEAD
-=======
 import logging
-from asyncio import Queue
->>>>>>> 50144ddc
+
 from collections.abc import Awaitable, Callable
 from typing import Any
 
