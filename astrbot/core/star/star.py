--- conflicted
+++ resolved
@@ -22,16 +22,6 @@
     当 activated 为 False 时，star_cls 可能为 None，请不要在插件未激活时调用 star_cls 的方法。
     """
 
-<<<<<<< HEAD
-    name: str
-    author: str  # 插件作者
-    desc: str  # 插件简介
-    version: str  # 插件版本
-    repo: str = None  # 插件仓库地址
-    dependencies: List[str] = field(default_factory=list)
-
-    star_cls_type: type = None
-=======
     name: str | None = None
     """插件名"""
     author: str | None = None
@@ -42,9 +32,10 @@
     """插件版本"""
     repo: str | None = None
     """插件仓库地址"""
+    dependencies: list[str] = field(default_factory=list)
+    """插件依赖列表"""
 
     star_cls_type: type[Star] | None = None
->>>>>>> 6ab90fc1
     """插件的类对象的类型"""
     module_path: str | None = None
     """插件的模块路径"""
