--- conflicted
+++ resolved
@@ -485,13 +485,9 @@
         for handler in star_handlers_registry.get_handlers_by_module_name(
             plugin_module_path
         ):
-<<<<<<< HEAD
-            logger.info(f"移除了插件 {plugin_name} 的处理函数 {handler.handler_name} ({len(star_handlers_registry)})")
-=======
             logger.info(
                 f"移除了插件 {plugin_name} 的处理函数 {handler.handler_name} ({len(star_handlers_registry)})"
             )
->>>>>>> c03f3eac
             star_handlers_registry.remove(handler)
         keys_to_delete = [
             k
