--- conflicted
+++ resolved
@@ -331,31 +331,8 @@
                 )
 
             return result
-
-<<<<<<< HEAD
-    async def update_all_platform_compatibility(self):
-        """更新所有插件的平台兼容性设置"""
-        # 获取最新的平台插件启用配置
-        plugin_enable_config = self.config.get("platform_settings", {}).get(
-            "plugin_enable", {}
-        )
-        logger.debug(
-            f"更新所有插件的平台兼容性设置，平台数量: {len(plugin_enable_config)}"
-        )
-
-        # 遍历所有插件，更新平台兼容性
-        for plugin in self.context.get_all_stars():
-            plugin.update_platform_compatibility(plugin_enable_config)
-            logger.debug(
-                f"插件 {plugin.name} 支持的平台: {list(plugin.supported_platforms.keys())}"
-            )
-
-        return True
-
+          
     async def load(self, plugin_modules=None):
-=======
-    async def load(self, specified_module_path=None, specified_dir_name=None):
->>>>>>> cefd2d7f
         """载入插件。
         当 specified_module_path 或者 specified_dir_name 不为 None 时，只载入指定的插件。
 
