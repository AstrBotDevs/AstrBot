"""
插件的重载、启停、安装、卸载等操作。
"""

import asyncio
import functools
import inspect
import json
import logging
import os
import sys
import traceback
from types import ModuleType
<<<<<<< HEAD
from typing import List, Dict
=======
>>>>>>> 6ab90fc1

import yaml

from astrbot.core import logger, pip_installer, sp
from astrbot.core.config.astrbot_config import AstrBotConfig
from astrbot.core.provider.register import llm_tools
from astrbot.core.utils.astrbot_path import (
    get_astrbot_config_path,
    get_astrbot_plugin_path,
)
from astrbot.core.utils.io import remove_dir
from astrbot.core.agent.handoff import HandoffTool, FunctionTool

from . import StarMetadata
from .context import Context
from .filter.permission import PermissionType, PermissionTypeFilter
from .star import star_map, star_registry
from .star_handler import star_handlers_registry
from .updator import PluginUpdator
from .star_handler import EventType, StarHandlerMetadata
import networkx as nx

try:
    from watchfiles import PythonFilter, awatch
except ImportError:
    if os.getenv("ASTRBOT_RELOAD", "0") == "1":
        logger.warning("未安装 watchfiles，无法实现插件的热重载。")


class PluginManager:
    def __init__(self, context: Context, config: AstrBotConfig):
        self.updator = PluginUpdator()

        self.context = context
        self.context._star_manager = self

        self.config = config
        self.plugin_store_path = get_astrbot_plugin_path()
        """存储插件的路径。即 data/plugins"""
        self.plugin_config_path = get_astrbot_config_path()
        """存储插件配置的路径。data/config"""
        self.reserved_plugin_path = os.path.abspath(
            os.path.join(
                os.path.dirname(os.path.abspath(__file__)), "../../../packages"
            )
        )
        """保留插件的路径。在 packages 目录下"""
        self.conf_schema_fname = "_conf_schema.json"
        """插件配置 Schema 文件名"""
        self._pm_lock = asyncio.Lock()
        """StarManager操作互斥锁"""

        self.failed_plugin_info = ""
        if os.getenv("ASTRBOT_RELOAD", "0") == "1":
            asyncio.create_task(self._watch_plugins_changes())

    async def _watch_plugins_changes(self):
        """监视插件文件变化"""
        try:
            async for changes in awatch(
                self.plugin_store_path,
                self.reserved_plugin_path,
                watch_filter=PythonFilter(),
                recursive=True,
            ):
                # 处理文件变化
                await self._handle_file_changes(changes)
        except asyncio.CancelledError:
            pass
        except Exception as e:
            logger.error(f"插件热重载监视任务异常: {str(e)}")
            logger.error(traceback.format_exc())

    async def _handle_file_changes(self, changes):
        """处理文件变化"""
        logger.info(f"检测到文件变化: {changes}")
        plugins_to_check = []

        for star in star_registry:
            if not star.activated:
                continue
            if star.root_dir_name is None:
                continue
            if star.reserved:
                plugin_dir_path = os.path.join(
                    self.reserved_plugin_path, star.root_dir_name
                )
            else:
                plugin_dir_path = os.path.join(
                    self.plugin_store_path, star.root_dir_name
                )
            plugins_to_check.append((plugin_dir_path, star.name))
        reloaded_plugins = set()
        for change in changes:
            _, file_path = change
            for plugin_dir_path, plugin_name in plugins_to_check:
                if (
                    os.path.commonpath([plugin_dir_path])
                    == os.path.commonpath([plugin_dir_path, file_path])
                    and plugin_name not in reloaded_plugins
                ):
                    logger.info(f"检测到插件 {plugin_name} 文件变化，正在重载...")
                    await self.reload(plugin_name)
                    reloaded_plugins.add(plugin_name)
                    break

    @staticmethod
    def _get_classes(arg: ModuleType):
        """获取指定模块（可以理解为一个 python 文件）下所有的类"""
        classes = []
        clsmembers = inspect.getmembers(arg, inspect.isclass)
        for name, _ in clsmembers:
            if name.lower().endswith("plugin") or name.lower() == "main":
                classes.append(name)
                break
        return classes

    @staticmethod
    def _get_modules(path):
        modules = []

        dirs = os.listdir(path)
        # 遍历文件夹，找到 main.py 或者和文件夹同名的文件
        for d in dirs:
            if os.path.isdir(os.path.join(path, d)):
                if os.path.exists(os.path.join(path, d, "main.py")):
                    module_str = "main"
                elif os.path.exists(os.path.join(path, d, d + ".py")):
                    module_str = d
                else:
                    logger.info(f"插件 {d} 未找到 main.py 或者 {d}.py，跳过。")
                    continue
                if os.path.exists(os.path.join(path, d, "main.py")) or os.path.exists(
                    os.path.join(path, d, d + ".py")
                ):
                    modules.append(
                        {
                            "pname": d,
                            "module": module_str,
                            "module_path": os.path.join(path, d, module_str),
                        }
                    )
        return modules

    def _get_plugin_modules(self) -> list[dict]:
        plugins = []
        if os.path.exists(self.plugin_store_path):
            plugins.extend(self._get_modules(self.plugin_store_path))
        if os.path.exists(self.reserved_plugin_path):
            _p = self._get_modules(self.reserved_plugin_path)
            for p in _p:
                p["reserved"] = True
            plugins.extend(_p)
        return plugins

    async def _check_plugin_dept_update(self, target_plugin: str | None = None):
        """检查插件的依赖
        如果 target_plugin 为 None，则检查所有插件的依赖
        """
        plugin_dir = self.plugin_store_path
        if not os.path.exists(plugin_dir):
            return False
        to_update = []
        if target_plugin:
            to_update.append(target_plugin)
        else:
            for p in self.context.get_all_stars():
                to_update.append(p.root_dir_name)
        for p in to_update:
            plugin_path = os.path.join(plugin_dir, p)
            if os.path.exists(os.path.join(plugin_path, "requirements.txt")):
                pth = os.path.join(plugin_path, "requirements.txt")
                logger.info(f"正在安装插件 {p} 所需的依赖库: {pth}")
                try:
                    await pip_installer.install(requirements_path=pth)
                except Exception as e:
                    logger.error(f"更新插件 {p} 的依赖失败。Code: {str(e)}")

    @staticmethod
    def _load_plugin_metadata(plugin_path: str, plugin_obj=None) -> StarMetadata | None:
        """先寻找 metadata.yaml 文件，如果不存在，则使用插件对象的 info() 函数获取元数据。

        Notes: 旧版本 AstrBot 插件可能使用的是 info() 函数来获取元数据。
        """
        metadata = None

        if not os.path.exists(plugin_path):
            raise Exception("插件不存在。")

        if os.path.exists(os.path.join(plugin_path, "metadata.yaml")):
            with open(
                os.path.join(plugin_path, "metadata.yaml"), "r", encoding="utf-8"
            ) as f:
                metadata = yaml.safe_load(f)
        elif plugin_obj and hasattr(plugin_obj, "info"):
            # 使用 info() 函数
            metadata = plugin_obj.info()

        if isinstance(metadata, dict):
            if "desc" not in metadata and "description" in metadata:
                metadata["desc"] = metadata["description"]

            if (
                "name" not in metadata
                or "desc" not in metadata
                or "version" not in metadata
                or "author" not in metadata
            ):
                raise Exception(
                    "插件元数据信息不完整。name, desc, version, author 是必须的字段。"
                )
            metadata = StarMetadata(
                name=metadata["name"],
                author=metadata["author"],
                desc=metadata["desc"],
                version=metadata["version"],
                repo=metadata["repo"] if "repo" in metadata else None,
                dependencies=metadata.get("dependencies", []),
            )

        return metadata

    @staticmethod
    def _get_plugin_related_modules(
        plugin_root_dir: str, is_reserved: bool = False
    ) -> list[str]:
        """获取与指定插件相关的所有已加载模块名

        根据插件根目录名和是否为保留插件，从 sys.modules 中筛选出相关的模块名

        Args:
            plugin_root_dir: 插件根目录名
            is_reserved: 是否是保留插件，影响模块路径前缀

        Returns:
            list[str]: 与该插件相关的模块名列表
        """
        prefix = "packages." if is_reserved else "data.plugins."
        return [
            key
            for key in list(sys.modules.keys())
            if key.startswith(f"{prefix}{plugin_root_dir}")
        ]

    def _purge_modules(
        self,
        module_patterns: list[str] | None = None,
        root_dir_name: str | None = None,
        is_reserved: bool = False,
    ):
        """从 sys.modules 中移除指定的模块

        可以基于模块名模式或插件目录名移除模块，用于清理插件相关的模块缓存

        Args:
            module_patterns: 要移除的模块名模式列表（例如 ["data.plugins", "packages"]）
            root_dir_name: 插件根目录名，用于移除与该插件相关的所有模块
            is_reserved: 插件是否为保留插件（影响模块路径前缀）
        """
        if module_patterns:
            for pattern in module_patterns:
                for key in list(sys.modules.keys()):
                    if key.startswith(pattern):
                        del sys.modules[key]
                        logger.debug(f"删除模块 {key}")

        if root_dir_name:
            for module_name in self._get_plugin_related_modules(
                root_dir_name, is_reserved
            ):
                try:
                    del sys.modules[module_name]
                    logger.debug(f"删除模块 {module_name}")
                except KeyError:
                    logger.warning(f"模块 {module_name} 未载入")

    async def reload(self, specified_plugin_name=None):
        """重新加载插件

        Args:
            specified_plugin_name (str, optional): 要重载的特定插件名称。
                                                 如果为 None，则重载所有插件。

        Returns:
            tuple: 返回 load() 方法的结果，包含 (success, error_message)
                - success (bool): 重载是否成功
                - error_message (str|None): 错误信息，成功时为 None
        """
<<<<<<< HEAD
        specified_module_path = None
        if specified_plugin_name:
            for smd in star_registry:
                if smd.name == specified_plugin_name:
                    specified_module_path = smd.module_path
                    break

        # 终止插件
        if not specified_module_path:
            # 重载所有插件
            for smd in star_registry:
                try:
                    await self._terminate_plugin(smd)
                except Exception as e:
                    logger.warning(traceback.format_exc())
                    logger.warning(
                        f"插件 {smd.name} 未被正常终止: {str(e)}, 可能会导致该插件运行不正常。"
                    )

                await self._unbind_plugin(smd.name, smd.module_path)

            star_handlers_registry.clear()
            star_map.clear()
            star_registry.clear()
            plugin_modules = await self._get_load_order()
            result = await self.load(plugin_modules=plugin_modules)
        else:
            # 只重载指定插件
            result = await self.batch_reload(specified_module_path=specified_module_path)
=======
        async with self._pm_lock:
            specified_module_path = None
            if specified_plugin_name:
                for smd in star_registry:
                    if smd.name == specified_plugin_name:
                        specified_module_path = smd.module_path
                        break

            # 终止插件
            if not specified_module_path:
                # 重载所有插件
                for smd in star_registry:
                    try:
                        await self._terminate_plugin(smd)
                    except Exception as e:
                        logger.warning(traceback.format_exc())
                        logger.warning(
                            f"插件 {smd.name} 未被正常终止: {str(e)}, 可能会导致该插件运行不正常。"
                        )
                    if smd.name and smd.module_path:
                        await self._unbind_plugin(smd.name, smd.module_path)

                star_handlers_registry.clear()
                star_map.clear()
                star_registry.clear()
            else:
                # 只重载指定插件
                smd = star_map.get(specified_module_path)
                if smd:
                    try:
                        await self._terminate_plugin(smd)
                    except Exception as e:
                        logger.warning(traceback.format_exc())
                        logger.warning(
                            f"插件 {smd.name} 未被正常终止: {str(e)}, 可能会导致该插件运行不正常。"
                        )
                    if smd.name:
                        await self._unbind_plugin(smd.name, specified_module_path)

            result = await self.load(specified_module_path)
>>>>>>> 6ab90fc1

            # 更新所有插件的平台兼容性
            await self.update_all_platform_compatibility()

            return result

    async def update_all_platform_compatibility(self):
        """更新所有插件的平台兼容性设置"""
        # 获取最新的平台插件启用配置
        plugin_enable_config = self.config.get("platform_settings", {}).get(
            "plugin_enable", {}
        )
        logger.debug(
            f"更新所有插件的平台兼容性设置，平台数量: {len(plugin_enable_config)}"
        )

        # 遍历所有插件，更新平台兼容性
        for plugin in self.context.get_all_stars():
            plugin.update_platform_compatibility(plugin_enable_config)
            logger.debug(
                f"插件 {plugin.name} 支持的平台: {list(plugin.supported_platforms.keys())}"
            )

        return True

    async def load(self, plugin_modules=None):
        """载入插件。
        当 specified_module_path 或者 specified_dir_name 不为 None 时，只载入指定的插件。

        Args:
            specified_module_path (str, optional): 指定要加载的插件模块路径。例如: "data.plugins.my_plugin.main"
            specified_dir_name (str, optional): 指定要加载的插件目录名。例如: "my_plugin"

        Returns:
            tuple: (success, error_message)
                - success (bool): 是否全部加载成功
                - error_message (str|None): 错误信息，成功时为 None
        """
        inactivated_plugins = await sp.global_get("inactivated_plugins", [])
        inactivated_llm_tools = await sp.global_get("inactivated_llm_tools", [])
        alter_cmd = await sp.global_get("alter_cmd", {})

        if not plugin_modules:
            return False, "未找到任何插件模块"
        logger.info(f"正在按顺序加载插件: {[plugin_module['pname'] for plugin_module in plugin_modules]}")
        fail_rec = ""

        # 导入插件模块，并尝试实例化插件类
        for plugin_module in plugin_modules:
            try:
                module_str = plugin_module["module"]
                # module_path = plugin_module['module_path']
                root_dir_name = plugin_module["pname"]  # 插件的目录名
                reserved = plugin_module.get(
                    "reserved", False
                )  # 是否是保留插件。目前在 packages/ 目录下的都是保留插件。保留插件不可以卸载。

                path = "data.plugins." if not reserved else "packages."
                path += root_dir_name + "." + module_str

                logger.info(f"正在载入插件 {root_dir_name} ...")

                # 尝试导入模块
                try:
                    module = __import__(path, fromlist=[module_str])
                except (ModuleNotFoundError, ImportError):
                    # 尝试安装依赖
                    await self._check_plugin_dept_update(target_plugin=root_dir_name)
                    module = __import__(path, fromlist=[module_str])
                except Exception as e:
                    logger.error(traceback.format_exc())
                    logger.error(f"插件 {root_dir_name} 导入失败。原因：{str(e)}")
                    continue

                # 检查 _conf_schema.json
                plugin_config = None
                plugin_dir_path = (
                    os.path.join(self.plugin_store_path, root_dir_name)
                    if not reserved
                    else os.path.join(self.reserved_plugin_path, root_dir_name)
                )
                plugin_schema_path = os.path.join(
                    plugin_dir_path, self.conf_schema_fname
                )
                if os.path.exists(plugin_schema_path):
                    # 加载插件配置
                    with open(plugin_schema_path, "r", encoding="utf-8") as f:
                        plugin_config = AstrBotConfig(
                            config_path=os.path.join(
                                self.plugin_config_path, f"{root_dir_name}_config.json"
                            ),
                            schema=json.loads(f.read()),
                        )

                if path in star_map:
                    # 通过 __init__subclass__ 注册插件
                    metadata = star_map[path]

                    try:
                        # yaml 文件的元数据优先
                        metadata_yaml = self._load_plugin_metadata(
                            plugin_path=plugin_dir_path
                        )
                        if metadata_yaml:
                            metadata.name = metadata_yaml.name
                            metadata.author = metadata_yaml.author
                            metadata.desc = metadata_yaml.desc
                            metadata.version = metadata_yaml.version
                            metadata.repo = metadata_yaml.repo
                    except Exception as e:
                        logger.warning(
                            f"插件 {root_dir_name} 元数据载入失败: {str(e)}。使用默认元数据。"
                        )
                    logger.info(metadata)
                    metadata.config = plugin_config
                    if path not in inactivated_plugins:
                        # 只有没有禁用插件时才实例化插件类
                        if plugin_config and metadata.star_cls_type:
                            try:
                                metadata.star_cls = metadata.star_cls_type(
                                    context=self.context, config=plugin_config
                                )
                            except TypeError as _:
                                metadata.star_cls = metadata.star_cls_type(
                                    context=self.context
                                )
                        elif metadata.star_cls_type:
                            metadata.star_cls = metadata.star_cls_type(
                                context=self.context
                            )
                        await self._trigger_star_lifecycle_event(
                            EventType.OnStarActivatedEvent, metadata
                        )
                    else:
                        logger.info(f"插件 {metadata.name} 已被禁用。")

                    metadata.module = module
                    metadata.root_dir_name = root_dir_name
                    metadata.reserved = reserved

                    # 更新插件的平台兼容性
                    plugin_enable_config = self.config.get("platform_settings", {}).get(
                        "plugin_enable", {}
                    )
                    metadata.update_platform_compatibility(plugin_enable_config)

                    assert metadata.module_path is not None, (
                        f"插件 {metadata.name} 的模块路径为空。"
                    )

                    # 绑定 handler
                    related_handlers = (
                        star_handlers_registry.get_handlers_by_module_name(
                            metadata.module_path
                        )
                    )
                    for handler in related_handlers:
                        handler.handler = functools.partial(
                            handler.handler,
                            metadata.star_cls,  # type: ignore
                        )
                    # 绑定 llm_tool handler
                    for func_tool in llm_tools.func_list:
                        if isinstance(func_tool, HandoffTool):
                            need_apply = []
                            sub_tools = func_tool.agent.tools
                            for sub_tool in sub_tools:
                                if isinstance(sub_tool, FunctionTool):
                                    need_apply.append(sub_tool)
                        else:
                            need_apply = [func_tool]

                        for ft in need_apply:
                            if (
                                ft.handler
                                and ft.handler.__module__ == metadata.module_path
                            ):
                                ft.handler_module_path = metadata.module_path
                                ft.handler = functools.partial(
                                    ft.handler,
                                    metadata.star_cls,  # type: ignore
                                )
                            if ft.name in inactivated_llm_tools:
                                ft.active = False

                else:
                    # v3.4.0 以前的方式注册插件
                    logger.debug(
                        f"插件 {path} 未通过装饰器注册。尝试通过旧版本方式载入。"
                    )
                    classes = self._get_classes(module)

                    if path not in inactivated_plugins:
                        # 只有没有禁用插件时才实例化插件类
                        if plugin_config:
                            try:
                                obj = getattr(module, classes[0])(
                                    context=self.context, config=plugin_config
                                )  # 实例化插件类
                            except TypeError as _:
                                obj = getattr(module, classes[0])(
                                    context=self.context
                                )  # 实例化插件类
                        else:
                            obj = getattr(module, classes[0])(
                                context=self.context
                            )  # 实例化插件类

                    metadata = self._load_plugin_metadata(
                        plugin_path=plugin_dir_path, plugin_obj=obj
                    )
                    if not metadata:
                        raise Exception(f"无法找到插件 {plugin_dir_path} 的元数据。")
                    metadata.star_cls = obj
                    metadata.config = plugin_config
                    metadata.module = module
                    metadata.root_dir_name = root_dir_name
                    metadata.reserved = reserved
                    metadata.star_cls_type = obj.__class__
                    metadata.module_path = path
                    star_map[path] = metadata
                    star_registry.append(metadata)

                # 禁用/启用插件
                if metadata.module_path in inactivated_plugins:
                    metadata.activated = False

                assert metadata.module_path is not None, (
                    f"插件 {metadata.name} 的模块路径为空。"
                )

                full_names = []
                for handler in star_handlers_registry.get_handlers_by_module_name(
                    metadata.module_path
                ):
                    full_names.append(handler.handler_full_name)

                    # 检查并且植入自定义的权限过滤器（alter_cmd）
                    if (
                        metadata.name in alter_cmd
                        and handler.handler_name in alter_cmd[metadata.name]
                    ):
                        cmd_type = alter_cmd[metadata.name][handler.handler_name].get(
                            "permission", "member"
                        )
                        found_permission_filter = False
                        for filter_ in handler.event_filters:
                            if isinstance(filter_, PermissionTypeFilter):
                                if cmd_type == "admin":
                                    filter_.permission_type = PermissionType.ADMIN
                                else:
                                    filter_.permission_type = PermissionType.MEMBER
                                found_permission_filter = True
                                break
                        if not found_permission_filter:
                            handler.event_filters.append(
                                PermissionTypeFilter(
                                    PermissionType.ADMIN
                                    if cmd_type == "admin"
                                    else PermissionType.MEMBER
                                )
                            )

                        logger.debug(
                            f"插入权限过滤器 {cmd_type} 到 {metadata.name} 的 {handler.handler_name} 方法。"
                        )

                metadata.star_handler_full_names = full_names

                # 执行 initialize() 方法
                if hasattr(metadata.star_cls, "initialize") and metadata.star_cls:
                    await metadata.star_cls.initialize()

            except BaseException as e:
                logger.error(f"----- 插件 {root_dir_name} 载入失败 -----")
                errors = traceback.format_exc()
                for line in errors.split("\n"):
                    logger.error(f"| {line}")
                logger.error("----------------------------------")
                fail_rec += f"加载 {root_dir_name} 插件时出现问题，原因 {str(e)}。\n"

        # 清除 pip.main 导致的多余的 logging handlers
        for handler in logging.root.handlers[:]:
            logging.root.removeHandler(handler)

        if not fail_rec:
            return True, None
        else:
            self.failed_plugin_info = fail_rec
            return False, fail_rec

    async def install_plugin(self, repo_url: str, proxy=""):
        """从仓库 URL 安装插件

        从指定的仓库 URL 下载并安装插件，然后加载该插件到系统中

        Args:
            repo_url (str): 要安装的插件仓库 URL
            proxy (str, optional): 用于下载的代理服务器。默认为空字符串。

        Returns:
            dict | None: 安装成功时返回包含插件信息的字典:
                - repo: 插件的仓库 URL
                - readme: README.md 文件的内容(如果存在)
                如果找不到插件元数据则返回 None。
        """
<<<<<<< HEAD
        plugin_path = await self.updator.install(repo_url, proxy)
        # reload the plugin
        dir_name = os.path.basename(plugin_path)
        plugin_modules = await self._get_load_order(specified_dir_name=dir_name)
        await self.batch_reload(plugin_modules=plugin_modules)

        # Get the plugin metadata to return repo info
        plugin = self.context.get_registered_star(dir_name)
        if not plugin:
            # Try to find by other name if directory name doesn't match plugin name
            for star in self.context.get_all_stars():
                if star.root_dir_name == dir_name:
                    plugin = star
                    break

        # Extract README.md content if exists
        readme_content = None
        readme_path = os.path.join(plugin_path, "README.md")
        if not os.path.exists(readme_path):
            readme_path = os.path.join(plugin_path, "readme.md")
=======
        async with self._pm_lock:
            plugin_path = await self.updator.install(repo_url, proxy)
            # reload the plugin
            dir_name = os.path.basename(plugin_path)
            await self.load(specified_dir_name=dir_name)

            # Get the plugin metadata to return repo info
            plugin = self.context.get_registered_star(dir_name)
            if not plugin:
                # Try to find by other name if directory name doesn't match plugin name
                for star in self.context.get_all_stars():
                    if star.root_dir_name == dir_name:
                        plugin = star
                        break

            # Extract README.md content if exists
            readme_content = None
            readme_path = os.path.join(plugin_path, "README.md")
            if not os.path.exists(readme_path):
                readme_path = os.path.join(plugin_path, "readme.md")

            if os.path.exists(readme_path):
                try:
                    with open(readme_path, "r", encoding="utf-8") as f:
                        readme_content = f.read()
                except Exception as e:
                    logger.warning(
                        f"读取插件 {dir_name} 的 README.md 文件失败: {str(e)}"
                    )
>>>>>>> 6ab90fc1

            plugin_info = None
            if plugin:
                plugin_info = {
                    "repo": plugin.repo,
                    "readme": readme_content,
                    "name": plugin.name,
                }

            return plugin_info

    async def uninstall_plugin(self, plugin_name: str):
        """卸载指定的插件。

        Args:
            plugin_name (str): 要卸载的插件名称

        Raises:
            Exception: 当插件不存在、是保留插件时，或删除插件文件夹失败时抛出异常
        """
        async with self._pm_lock:
            plugin = self.context.get_registered_star(plugin_name)
            if not plugin:
                raise Exception("插件不存在。")
            if plugin.reserved:
                raise Exception("该插件是 AstrBot 保留插件，无法卸载。")
            root_dir_name = plugin.root_dir_name
            ppath = self.plugin_store_path

            # 终止插件
            try:
                await self._terminate_plugin(plugin)
            except Exception as e:
                logger.warning(traceback.format_exc())
                logger.warning(
                    f"插件 {plugin_name} 未被正常终止 {str(e)}, 可能会导致资源泄露等问题。"
                )

            # 从 star_registry 和 star_map 中删除
            await self._unbind_plugin(plugin_name, plugin.module_path)

            try:
                remove_dir(os.path.join(ppath, root_dir_name))
            except Exception as e:
                raise Exception(
                    f"移除插件成功，但是删除插件文件夹失败: {str(e)}。您可以手动删除该文件夹，位于 addons/plugins/ 下。"
                )

    async def _unbind_plugin(self, plugin_name: str, plugin_module_path: str):
        """解绑并移除一个插件。

        Args:
            plugin_name: 要解绑的插件名称
            plugin_module_path: 插件的完整模块路径
        """
        plugin = None
        del star_map[plugin_module_path]
        for i, p in enumerate(star_registry):
            if p.name == plugin_name:
                plugin = p
                del star_registry[i]
                break
        for handler in star_handlers_registry.get_handlers_by_module_name(
            plugin_module_path
        ):
            logger.info(
                f"移除了插件 {plugin_name} 的处理函数 {handler.handler_name} ({len(star_handlers_registry)})"
            )
            star_handlers_registry.remove(handler)

        for k in [
            k
            for k in star_handlers_registry.star_handlers_map
            if k.startswith(plugin_module_path)
        ]:
            del star_handlers_registry.star_handlers_map[k]

        if plugin is None:
            return

        self._purge_modules(
            root_dir_name=plugin.root_dir_name, is_reserved=plugin.reserved
        )

    async def update_plugin(self, plugin_name: str, proxy=""):
        """升级一个插件"""
        plugin = self.context.get_registered_star(plugin_name)
        if not plugin:
            raise Exception("插件不存在。")
        if plugin.reserved:
            raise Exception("该插件是 AstrBot 保留插件，无法更新。")

        await self.updator.update(plugin, proxy=proxy)
        await self.reload(plugin_name)

    async def turn_off_plugin(self, plugin_name: str):
        """
        禁用一个插件。
        调用插件的 terminate() 方法，
        将插件的 module_path 加入到 data/shared_preferences.json 的 inactivated_plugins 列表中。
        并且同时将插件启用的 llm_tool 禁用。
        """
        async with self._pm_lock:
            plugin = self.context.get_registered_star(plugin_name)
            if not plugin:
                raise Exception("插件不存在。")

            # 调用插件的终止方法
            await self._terminate_plugin(plugin)

            # 加入到 shared_preferences 中
            inactivated_plugins: list = await sp.global_get("inactivated_plugins", [])
            if plugin.module_path not in inactivated_plugins:
                inactivated_plugins.append(plugin.module_path)

            inactivated_llm_tools: list = list(
                set(await sp.global_get("inactivated_llm_tools", []))
            )  # 后向兼容

            # 禁用插件启用的 llm_tool
            for func_tool in llm_tools.func_list:
                if func_tool.handler_module_path == plugin.module_path:
                    func_tool.active = False
                    if func_tool.name not in inactivated_llm_tools:
                        inactivated_llm_tools.append(func_tool.name)

            await sp.global_put("inactivated_plugins", inactivated_plugins)
            await sp.global_put("inactivated_llm_tools", inactivated_llm_tools)

            plugin.activated = False

    @staticmethod
    async def _terminate_plugin(star_metadata: StarMetadata):
        """终止插件，调用插件的 terminate() 和 __del__() 方法"""
        logger.info(f"正在终止插件 {star_metadata.name} ...")

        if not star_metadata.activated:
            # 说明之前已经被禁用了
            logger.debug(f"插件 {star_metadata.name} 未被激活，不需要终止，跳过。")
            return

<<<<<<< HEAD
        await self._trigger_star_lifecycle_event(
            EventType.OnStarDeactivatedEvent, star_metadata
        )

        if hasattr(star_metadata.star_cls, "__del__"):
=======
        if star_metadata.star_cls is None:
            return

        if '__del__' in star_metadata.star_cls_type.__dict__:
>>>>>>> 6ab90fc1
            asyncio.get_event_loop().run_in_executor(
                None, star_metadata.star_cls.__del__
            )
        elif 'terminate' in star_metadata.star_cls_type.__dict__:
            await star_metadata.star_cls.terminate()

    async def turn_on_plugin(self, plugin_name: str):
        plugin = self.context.get_registered_star(plugin_name)
        inactivated_plugins: list = await sp.global_get("inactivated_plugins", [])
        inactivated_llm_tools: list = await sp.global_get("inactivated_llm_tools", [])
        if plugin.module_path in inactivated_plugins:
            inactivated_plugins.remove(plugin.module_path)
        await sp.global_put("inactivated_plugins", inactivated_plugins)

        # 启用插件启用的 llm_tool
        for func_tool in llm_tools.func_list:
            if (
                func_tool.handler_module_path == plugin.module_path
                and func_tool.name in inactivated_llm_tools
            ):
                inactivated_llm_tools.remove(func_tool.name)
                func_tool.active = True
        await sp.global_put("inactivated_llm_tools", inactivated_llm_tools)

        await self.reload(plugin_name)

        # plugin.activated = True

    async def install_plugin_from_file(self, zip_file_path: str):
        dir_name = os.path.basename(zip_file_path).replace(".zip", "")
        dir_name = dir_name.removesuffix("-master").removesuffix("-main").lower()
        desti_dir = os.path.join(self.plugin_store_path, dir_name)
        self.updator.unzip_file(zip_file_path, desti_dir)

        # remove the zip
        try:
            os.remove(zip_file_path)
        except BaseException as e:
            logger.warning(f"删除插件压缩包失败: {str(e)}")
        # await self.reload()
        plugin_modules = await self._get_load_order(specified_dir_name=dir_name)
        await self.batch_reload(plugin_modules=plugin_modules)

        # Get the plugin metadata to return repo info
        plugin = self.context.get_registered_star(dir_name)
        if not plugin:
            # Try to find by other name if directory name doesn't match plugin name
            for star in self.context.get_all_stars():
                if star.root_dir_name == dir_name:
                    plugin = star
                    break

        # Extract README.md content if exists
        readme_content = None
        readme_path = os.path.join(desti_dir, "README.md")
        if not os.path.exists(readme_path):
            readme_path = os.path.join(desti_dir, "readme.md")

        if os.path.exists(readme_path):
            try:
                with open(readme_path, "r", encoding="utf-8") as f:
                    readme_content = f.read()
            except Exception as e:
                logger.warning(f"读取插件 {dir_name} 的 README.md 文件失败: {str(e)}")

        plugin_info = None
        if plugin:
            plugin_info = {
                "repo": plugin.repo,
                "readme": readme_content,
                "name": plugin.name,
            }

        return plugin_info

    async def _trigger_star_lifecycle_event(
        self, event_type: EventType, star_metadata: StarMetadata
    ):
        """
        内部辅助函数，用于触发插件（Star）相关的生命周期事件。
        Args:
            event_type: 要触发的事件类型 (EventType.OnStarActivatedEvent 或 EventType.OnStarDeactivatedEvent)。
            star_metadata: 触发事件的插件的 StarMetadata 对象。
        """
        handlers_to_run: List[StarHandlerMetadata] = []
        # 获取所有监听该事件类型的 handlers
        handlers = star_handlers_registry.get_handlers_by_event_type(event_type)

        for handler in handlers:
            # 检查这个 handler 是否监听了特定的插件名
            target_star_name = handler.extras_configs.get("target_star_name")
            if target_star_name and target_star_name == star_metadata.name:
                # 如果指定了目标插件名，则只在匹配时添加
                handlers_to_run.append(handler)

        for handler in handlers_to_run:
            try:
                # 调用插件的钩子函数，并传入 StarMetadata 对象
                logger.info(
                    f"hook({event_type.name}) -> {star_map[handler.handler_module_path].name} - {handler.handler_name} (目标插件: {star_metadata.name})"
                )
                await handler.handler(star_metadata)  # 传递参数
            except Exception:
                logger.error(
                    f"执行插件 {handler.handler_name} 的 {event_type.name} 钩子时出错: {traceback.format_exc()}"
                )

    def _get_plugin_dir_path(self, root_dir_name: str, is_reserved: bool) -> str:
        """根据插件的根目录名和是否为保留插件，返回插件的完整文件路径。"""
        return (
            os.path.join(self.plugin_store_path, root_dir_name)
            if not is_reserved
            else os.path.join(self.reserved_plugin_path, root_dir_name)
        )

    def _build_module_path(self, plugin_module_info: dict) -> str:
        """根据插件模块信息构建完整的模块路径。"""
        reserved = plugin_module_info.get("reserved", False)
        path_prefix = "packages." if reserved else "data.plugins."
        return f"{path_prefix}{plugin_module_info['pname']}.{plugin_module_info['module']}"

    async def _get_load_order(self, specified_dir_name: str = None, specified_module_path: str = None):
        star_graph = self._build_star_graph()
        if star_graph is None:
            return None
        try:
            if specified_dir_name:
                for node in star_graph:
                    if star_graph.nodes[node]["data"].get("pname") == specified_dir_name:
                        dependent_nodes = nx.descendants(star_graph, node)
                        sub_graph = star_graph.subgraph(dependent_nodes.union({node}))
                        load_order = list(nx.topological_sort(sub_graph))
                        return [star_graph.nodes[node]["data"] for node in load_order]
            elif specified_module_path:
                for node in star_graph:
                    if specified_module_path == self._build_module_path(star_graph.nodes[node].get("data")):
                        dependent_nodes = nx.descendants(star_graph, node)
                        sub_graph = star_graph.subgraph(dependent_nodes.union({node}))
                        load_order = list(nx.topological_sort(sub_graph))
                        return [star_graph.nodes[node]["data"] for node in load_order]
            else:
                return [star_graph.nodes[node]["data"] for node in list(nx.topological_sort(star_graph))]
        except nx.NetworkXUnfeasible:
            logger.error("出现循环依赖，无法确定加载顺序，按自然顺序加载")
            return [star_graph.nodes[node]["data"] for node in star_graph]

    def _build_star_graph(self):
        plugin_modules = self._get_plugin_modules()
        if plugin_modules is None:
            return None
        G = nx.DiGraph()
        for plugin_module in plugin_modules:
            root_dir_name = plugin_module["pname"]
            is_reserved = plugin_module.get("reserved", False)
            plugin_dir_path = self._get_plugin_dir_path(root_dir_name, is_reserved)
            G.add_node(root_dir_name, data=plugin_module)
            try:
                metadata  = self._load_plugin_metadata(plugin_dir_path)
                if metadata:
                    for dep_name in metadata.dependencies:
                        G.add_edge(root_dir_name, dep_name)
            except Exception:
                pass
        # 过滤不存在的依赖(出边没有data, 就删除指向的节点)
        nodes_to_remove = []
        for node_name in list(G.nodes()):
            for neighbor in list(G.neighbors(node_name)):
                if G.nodes[neighbor].get("data") is None:
                    nodes_to_remove.append(neighbor)
                    logger.warning(f"插件 {node_name} 声明依赖 {neighbor}, 但该插件未被发现，跳过加载。")
        for node in nodes_to_remove:
            G.remove_node(node)
        return G

    async def batch_reload(self, specified_module_path = None, plugin_modules = None):
        if not plugin_modules:
            plugin_modules = await self._get_load_order(specified_module_path = specified_module_path)
        for plugin_module in plugin_modules:
            specified_module_path = self._build_module_path(plugin_module)
            smd = star_map.get(specified_module_path)
            if smd:
                try:
                    await self._terminate_plugin(smd)
                except Exception as e:
                    logger.warning(traceback.format_exc())
                    logger.warning(
                        f"插件 {smd.name} 未被正常终止: {str(e)}, 可能会导致该插件运行不正常。"
                    )
                await self._unbind_plugin(smd.name, specified_module_path)

        return await self.load(plugin_modules=plugin_modules)<|MERGE_RESOLUTION|>--- conflicted
+++ resolved
@@ -11,10 +11,6 @@
 import sys
 import traceback
 from types import ModuleType
-<<<<<<< HEAD
-from typing import List, Dict
-=======
->>>>>>> 6ab90fc1
 
 import yaml
 
@@ -150,13 +146,11 @@
                 if os.path.exists(os.path.join(path, d, "main.py")) or os.path.exists(
                     os.path.join(path, d, d + ".py")
                 ):
-                    modules.append(
-                        {
-                            "pname": d,
-                            "module": module_str,
-                            "module_path": os.path.join(path, d, module_str),
-                        }
-                    )
+                    modules.append({
+                        "pname": d,
+                        "module": module_str,
+                        "module_path": os.path.join(path, d, module_str),
+                    })
         return modules
 
     def _get_plugin_modules(self) -> list[dict]:
@@ -303,37 +297,6 @@
                 - success (bool): 重载是否成功
                 - error_message (str|None): 错误信息，成功时为 None
         """
-<<<<<<< HEAD
-        specified_module_path = None
-        if specified_plugin_name:
-            for smd in star_registry:
-                if smd.name == specified_plugin_name:
-                    specified_module_path = smd.module_path
-                    break
-
-        # 终止插件
-        if not specified_module_path:
-            # 重载所有插件
-            for smd in star_registry:
-                try:
-                    await self._terminate_plugin(smd)
-                except Exception as e:
-                    logger.warning(traceback.format_exc())
-                    logger.warning(
-                        f"插件 {smd.name} 未被正常终止: {str(e)}, 可能会导致该插件运行不正常。"
-                    )
-
-                await self._unbind_plugin(smd.name, smd.module_path)
-
-            star_handlers_registry.clear()
-            star_map.clear()
-            star_registry.clear()
-            plugin_modules = await self._get_load_order()
-            result = await self.load(plugin_modules=plugin_modules)
-        else:
-            # 只重载指定插件
-            result = await self.batch_reload(specified_module_path=specified_module_path)
-=======
         async with self._pm_lock:
             specified_module_path = None
             if specified_plugin_name:
@@ -359,22 +322,13 @@
                 star_handlers_registry.clear()
                 star_map.clear()
                 star_registry.clear()
+                plugin_modules = await self._get_load_order()
+                result = await self.load(plugin_modules=plugin_modules)
             else:
                 # 只重载指定插件
-                smd = star_map.get(specified_module_path)
-                if smd:
-                    try:
-                        await self._terminate_plugin(smd)
-                    except Exception as e:
-                        logger.warning(traceback.format_exc())
-                        logger.warning(
-                            f"插件 {smd.name} 未被正常终止: {str(e)}, 可能会导致该插件运行不正常。"
-                        )
-                    if smd.name:
-                        await self._unbind_plugin(smd.name, specified_module_path)
-
-            result = await self.load(specified_module_path)
->>>>>>> 6ab90fc1
+                result = await self.batch_reload(
+                    specified_module_path=specified_module_path
+                )
 
             # 更新所有插件的平台兼容性
             await self.update_all_platform_compatibility()
@@ -417,9 +371,12 @@
         inactivated_llm_tools = await sp.global_get("inactivated_llm_tools", [])
         alter_cmd = await sp.global_get("alter_cmd", {})
 
-        if not plugin_modules:
+        plugin_modules = self._get_plugin_modules()
+        if plugin_modules is None:
             return False, "未找到任何插件模块"
-        logger.info(f"正在按顺序加载插件: {[plugin_module['pname'] for plugin_module in plugin_modules]}")
+        logger.info(
+            f"正在按顺序加载插件: {[plugin_module['pname'] for plugin_module in plugin_modules]}"
+        )
         fail_rec = ""
 
         # 导入插件模块，并尝试实例化插件类
@@ -681,33 +638,12 @@
                 - readme: README.md 文件的内容(如果存在)
                 如果找不到插件元数据则返回 None。
         """
-<<<<<<< HEAD
-        plugin_path = await self.updator.install(repo_url, proxy)
-        # reload the plugin
-        dir_name = os.path.basename(plugin_path)
-        plugin_modules = await self._get_load_order(specified_dir_name=dir_name)
-        await self.batch_reload(plugin_modules=plugin_modules)
-
-        # Get the plugin metadata to return repo info
-        plugin = self.context.get_registered_star(dir_name)
-        if not plugin:
-            # Try to find by other name if directory name doesn't match plugin name
-            for star in self.context.get_all_stars():
-                if star.root_dir_name == dir_name:
-                    plugin = star
-                    break
-
-        # Extract README.md content if exists
-        readme_content = None
-        readme_path = os.path.join(plugin_path, "README.md")
-        if not os.path.exists(readme_path):
-            readme_path = os.path.join(plugin_path, "readme.md")
-=======
         async with self._pm_lock:
             plugin_path = await self.updator.install(repo_url, proxy)
             # reload the plugin
             dir_name = os.path.basename(plugin_path)
-            await self.load(specified_dir_name=dir_name)
+            plugin_modules = await self._get_load_order(specified_dir_name=dir_name)
+            await self.batch_reload(plugin_modules=plugin_modules)
 
             # Get the plugin metadata to return repo info
             plugin = self.context.get_registered_star(dir_name)
@@ -732,7 +668,6 @@
                     logger.warning(
                         f"读取插件 {dir_name} 的 README.md 文件失败: {str(e)}"
                     )
->>>>>>> 6ab90fc1
 
             plugin_info = None
             if plugin:
@@ -864,8 +799,7 @@
 
             plugin.activated = False
 
-    @staticmethod
-    async def _terminate_plugin(star_metadata: StarMetadata):
+    async def _terminate_plugin(self, star_metadata: StarMetadata):
         """终止插件，调用插件的 terminate() 和 __del__() 方法"""
         logger.info(f"正在终止插件 {star_metadata.name} ...")
 
@@ -874,22 +808,18 @@
             logger.debug(f"插件 {star_metadata.name} 未被激活，不需要终止，跳过。")
             return
 
-<<<<<<< HEAD
         await self._trigger_star_lifecycle_event(
             EventType.OnStarDeactivatedEvent, star_metadata
         )
 
-        if hasattr(star_metadata.star_cls, "__del__"):
-=======
         if star_metadata.star_cls is None:
             return
 
-        if '__del__' in star_metadata.star_cls_type.__dict__:
->>>>>>> 6ab90fc1
+        if "__del__" in star_metadata.star_cls_type.__dict__:
             asyncio.get_event_loop().run_in_executor(
                 None, star_metadata.star_cls.__del__
             )
-        elif 'terminate' in star_metadata.star_cls_type.__dict__:
+        elif "terminate" in star_metadata.star_cls_type.__dict__:
             await star_metadata.star_cls.terminate()
 
     async def turn_on_plugin(self, plugin_name: str):
@@ -970,7 +900,7 @@
             event_type: 要触发的事件类型 (EventType.OnStarActivatedEvent 或 EventType.OnStarDeactivatedEvent)。
             star_metadata: 触发事件的插件的 StarMetadata 对象。
         """
-        handlers_to_run: List[StarHandlerMetadata] = []
+        handlers_to_run: list[StarHandlerMetadata] = []
         # 获取所有监听该事件类型的 handlers
         handlers = star_handlers_registry.get_handlers_by_event_type(event_type)
 
@@ -1005,29 +935,41 @@
         """根据插件模块信息构建完整的模块路径。"""
         reserved = plugin_module_info.get("reserved", False)
         path_prefix = "packages." if reserved else "data.plugins."
-        return f"{path_prefix}{plugin_module_info['pname']}.{plugin_module_info['module']}"
-
-    async def _get_load_order(self, specified_dir_name: str = None, specified_module_path: str = None):
+        return (
+            f"{path_prefix}{plugin_module_info['pname']}.{plugin_module_info['module']}"
+        )
+
+    async def _get_load_order(
+        self, specified_dir_name: str = None, specified_module_path: str = None
+    ):
         star_graph = self._build_star_graph()
         if star_graph is None:
             return None
         try:
             if specified_dir_name:
                 for node in star_graph:
-                    if star_graph.nodes[node]["data"].get("pname") == specified_dir_name:
+                    if (
+                        star_graph.nodes[node]["data"].get("pname")
+                        == specified_dir_name
+                    ):
                         dependent_nodes = nx.descendants(star_graph, node)
                         sub_graph = star_graph.subgraph(dependent_nodes.union({node}))
                         load_order = list(nx.topological_sort(sub_graph))
                         return [star_graph.nodes[node]["data"] for node in load_order]
             elif specified_module_path:
                 for node in star_graph:
-                    if specified_module_path == self._build_module_path(star_graph.nodes[node].get("data")):
+                    if specified_module_path == self._build_module_path(
+                        star_graph.nodes[node].get("data")
+                    ):
                         dependent_nodes = nx.descendants(star_graph, node)
                         sub_graph = star_graph.subgraph(dependent_nodes.union({node}))
                         load_order = list(nx.topological_sort(sub_graph))
                         return [star_graph.nodes[node]["data"] for node in load_order]
             else:
-                return [star_graph.nodes[node]["data"] for node in list(nx.topological_sort(star_graph))]
+                return [
+                    star_graph.nodes[node]["data"]
+                    for node in list(nx.topological_sort(star_graph))
+                ]
         except nx.NetworkXUnfeasible:
             logger.error("出现循环依赖，无法确定加载顺序，按自然顺序加载")
             return [star_graph.nodes[node]["data"] for node in star_graph]
@@ -1043,7 +985,7 @@
             plugin_dir_path = self._get_plugin_dir_path(root_dir_name, is_reserved)
             G.add_node(root_dir_name, data=plugin_module)
             try:
-                metadata  = self._load_plugin_metadata(plugin_dir_path)
+                metadata = self._load_plugin_metadata(plugin_dir_path)
                 if metadata:
                     for dep_name in metadata.dependencies:
                         G.add_edge(root_dir_name, dep_name)
@@ -1055,14 +997,18 @@
             for neighbor in list(G.neighbors(node_name)):
                 if G.nodes[neighbor].get("data") is None:
                     nodes_to_remove.append(neighbor)
-                    logger.warning(f"插件 {node_name} 声明依赖 {neighbor}, 但该插件未被发现，跳过加载。")
+                    logger.warning(
+                        f"插件 {node_name} 声明依赖 {neighbor}, 但该插件未被发现，跳过加载。"
+                    )
         for node in nodes_to_remove:
             G.remove_node(node)
         return G
 
-    async def batch_reload(self, specified_module_path = None, plugin_modules = None):
+    async def batch_reload(self, specified_module_path=None, plugin_modules=None):
         if not plugin_modules:
-            plugin_modules = await self._get_load_order(specified_module_path = specified_module_path)
+            plugin_modules = await self._get_load_order(
+                specified_module_path=specified_module_path
+            )
         for plugin_module in plugin_modules:
             specified_module_path = self._build_module_path(plugin_module)
             smd = star_map.get(specified_module_path)
