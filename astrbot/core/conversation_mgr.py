"""AstrBot 会话-对话管理器, 维护两个本地存储, 其中一个是 json 格式的shared_preferences, 另外一个是数据库.

在 AstrBot 中, 会话和对话是独立的, 会话用于标记对话窗口, 例如群聊"123456789"可以建立一个会话,
在一个会话中可以建立多个对话, 并且支持对话的切换和删除
"""

import json
<<<<<<< HEAD
from collections.abc import Awaitable, Callable

from astrbot.core import sp
from astrbot.core.agent.message import AssistantMessageSegment, UserMessageSegment
=======
from typing import Any
from astrbot.core import sp

from collections.abc import Callable, Awaitable
>>>>>>> 932d76d0
from astrbot.core.db import BaseDatabase
from astrbot.core.db.po import Conversation, ConversationV2


class ConversationManager:
    """负责管理会话与 LLM 的对话，某个会话当前正在用哪个对话。"""

    def __init__(self, db_helper: BaseDatabase) -> None:
        self.session_conversations: dict[str, str] = {}
        self.db = db_helper
        self.save_interval = 60  # 每 60 秒保存一次

        # 会话删除回调函数列表（用于级联清理，如知识库配置）
        self._on_session_deleted_callbacks: list[Callable[[str], Awaitable[None]]] = []

    def register_on_session_deleted(
        self,
        callback: Callable[[str], Awaitable[None]],
    ) -> None:
        """注册会话删除回调函数.

        其他模块可以注册回调来响应会话删除事件，实现级联清理。
        例如：知识库模块可以注册回调来清理会话的知识库配置。

        Args:
            callback: 回调函数，接收会话ID (unified_msg_origin) 作为参数

        """
        self._on_session_deleted_callbacks.append(callback)

    async def _trigger_session_deleted(self, unified_msg_origin: str) -> None:
        """触发会话删除回调.

        Args:
            unified_msg_origin: 会话ID

        """
        for callback in self._on_session_deleted_callbacks:
            try:
                await callback(unified_msg_origin)
            except Exception as e:
                from astrbot.core import logger

                logger.error(
                    f"会话删除回调执行失败 (session: {unified_msg_origin}): {e}",
                )

    def _convert_conv_from_v2_to_v1(self, conv_v2: ConversationV2) -> Conversation:
        """将 ConversationV2 对象转换为 Conversation 对象"""
        created_at = int(conv_v2.created_at.timestamp())
        updated_at = int(conv_v2.updated_at.timestamp())
        return Conversation(
            platform_id=conv_v2.platform_id,
            user_id=conv_v2.user_id,
            cid=conv_v2.conversation_id,
            history=json.dumps(conv_v2.content or []),
            title=conv_v2.title,
            persona_id=conv_v2.persona_id,
            created_at=created_at,
            updated_at=updated_at,
        )

    async def new_conversation(
        self,
        unified_msg_origin: str,
        platform_id: str | None = None,
        content: list[dict] | None = None,
        title: str | None = None,
        persona_id: str | None = None,
    ) -> str:
        """新建对话，并将当前会话的对话转移到新对话.

        Args:
            unified_msg_origin (str): 统一的消息来源字符串。格式为 platform_name:message_type:session_id
        Returns:
            conversation_id (str): 对话 ID, 是 uuid 格式的字符串

        """
        if not platform_id:
            # 如果没有提供 platform_id，则从 unified_msg_origin 中解析
            parts = unified_msg_origin.split(":")
            if len(parts) >= 3:
                platform_id = parts[0]
        if not platform_id:
            platform_id = "unknown"
        conv = await self.db.create_conversation(
            user_id=unified_msg_origin,
            platform_id=platform_id,
            content=content,
            title=title,
            persona_id=persona_id,
        )
        self.session_conversations[unified_msg_origin] = conv.conversation_id
        await sp.session_put(unified_msg_origin, "sel_conv_id", conv.conversation_id)
        return conv.conversation_id

<<<<<<< HEAD
    async def switch_conversation(self, unified_msg_origin: str, conversation_id: str) -> None:
=======
    async def switch_conversation(
        self, unified_msg_origin: str, conversation_id: str
    ) -> None:
>>>>>>> 932d76d0
        """切换会话的对话

        Args:
            unified_msg_origin (str): 统一的消息来源字符串。格式为 platform_name:message_type:session_id
            conversation_id (str): 对话 ID, 是 uuid 格式的字符串

        """
        self.session_conversations[unified_msg_origin] = conversation_id
        await sp.session_put(unified_msg_origin, "sel_conv_id", conversation_id)

    async def delete_conversation(
<<<<<<< HEAD
        self,
        unified_msg_origin: str,
        conversation_id: str | None = None,
=======
        self, unified_msg_origin: str, conversation_id: str | None = None
>>>>>>> 932d76d0
    ) -> None:
        """删除会话的对话，当 conversation_id 为 None 时删除会话当前的对话

        Args:
            unified_msg_origin (str): 统一的消息来源字符串。格式为 platform_name:message_type:session_id
            conversation_id (str): 对话 ID, 是 uuid 格式的字符串

        """
        if not conversation_id:
            conversation_id = self.session_conversations.get(unified_msg_origin)
        if conversation_id:
            await self.db.delete_conversation(cid=conversation_id)
            curr_cid = await self.get_curr_conversation_id(unified_msg_origin)
            if curr_cid == conversation_id:
                self.session_conversations.pop(unified_msg_origin, None)
                await sp.session_remove(unified_msg_origin, "sel_conv_id")

    async def delete_conversations_by_user_id(self, unified_msg_origin: str) -> None:
        """删除会话的所有对话

        Args:
            unified_msg_origin (str): 统一的消息来源字符串。格式为 platform_name:message_type:session_id

        """
        await self.db.delete_conversations_by_user_id(user_id=unified_msg_origin)
        self.session_conversations.pop(unified_msg_origin, None)
        await sp.session_remove(unified_msg_origin, "sel_conv_id")

        # 触发会话删除回调（级联清理）
        await self._trigger_session_deleted(unified_msg_origin)

    async def get_curr_conversation_id(self, unified_msg_origin: str) -> str | None:
        """获取会话当前的对话 ID

        Args:
            unified_msg_origin (str): 统一的消息来源字符串。格式为 platform_name:message_type:session_id
        Returns:
            conversation_id (str): 对话 ID, 是 uuid 格式的字符串

        """
        ret = self.session_conversations.get(unified_msg_origin, None)
        if not ret:
            ret = await sp.session_get(unified_msg_origin, "sel_conv_id", None)
            if ret:
                self.session_conversations[unified_msg_origin] = ret
        return ret

    async def get_conversation(
        self,
        unified_msg_origin: str,
        conversation_id: str,
        create_if_not_exists: bool = False,
    ) -> Conversation | None:
        """获取会话的对话.

        Args:
            unified_msg_origin (str): 统一的消息来源字符串。格式为 platform_name:message_type:session_id
            conversation_id (str): 对话 ID, 是 uuid 格式的字符串
            create_if_not_exists (bool): 如果对话不存在,是否创建一个新的对话
        Returns:
            conversation (Conversation): 对话对象

        """
        conv = await self.db.get_conversation_by_id(cid=conversation_id)
        if not conv and create_if_not_exists:
            # 如果对话不存在且需要创建，则新建一个对话
            conversation_id = await self.new_conversation(unified_msg_origin)
            conv = await self.db.get_conversation_by_id(cid=conversation_id)
        conv_res = None
        if conv:
            conv_res = self._convert_conv_from_v2_to_v1(conv)
        return conv_res

    async def get_conversations(
<<<<<<< HEAD
        self,
        unified_msg_origin: str | None = None,
        platform_id: str | None = None,
    ) -> list[Conversation]:
        """获取对话列表.
=======
        self, unified_msg_origin: str | None = None, platform_id: str | None = None
    ) -> list[Conversation]:
        """获取对话列表
>>>>>>> 932d76d0

        Args:
            unified_msg_origin (str): 统一的消息来源字符串。格式为 platform_name:message_type:session_id，可选
            platform_id (str): 平台 ID, 可选参数, 用于过滤对话
        Returns:
            conversations (List[Conversation]): 对话对象列表

        """
        convs = await self.db.get_conversations(
            user_id=unified_msg_origin,
            platform_id=platform_id,
        )
        convs_res = []
        for conv in convs:
            conv_res = self._convert_conv_from_v2_to_v1(conv)
            convs_res.append(conv_res)
        return convs_res

    async def get_filtered_conversations(
        self,
        page: int = 1,
        page_size: int = 20,
        platform_ids: list[str] | None = None,
        search_query: str = "",
        **kwargs: Any,  # noqa: ANN401
    ) -> tuple[list[Conversation], int]:
        """获取过滤后的对话列表.

        Args:
            page (int): 页码, 默认为 1
            page_size (int): 每页大小, 默认为 20
            platform_ids (list[str]): 平台 ID 列表, 可选
            search_query (str): 搜索查询字符串, 可选
        Returns:
            conversations (list[Conversation]): 对话对象列表

        """
        convs, cnt = await self.db.get_filtered_conversations(
            page=page,
            page_size=page_size,
            platform_ids=platform_ids,
            search_query=search_query,
            **kwargs,
        )
        convs_res = []
        for conv in convs:
            conv_res = self._convert_conv_from_v2_to_v1(conv)
            convs_res.append(conv_res)
        return convs_res, cnt

    async def update_conversation(
        self,
        unified_msg_origin: str,
        conversation_id: str | None = None,
        history: list[dict] | None = None,
        title: str | None = None,
        persona_id: str | None = None,
    ) -> None:
<<<<<<< HEAD
        """更新会话的对话.
=======
        """更新会话的对话
>>>>>>> 932d76d0

        Args:
            unified_msg_origin (str): 统一的消息来源字符串。格式为 platform_name:message_type:session_id
            conversation_id (str): 对话 ID, 是 uuid 格式的字符串
            history (List[Dict]): 对话历史记录, 是一个字典列表, 每个字典包含 role 和 content 字段

        """
        if not conversation_id:
            # 如果没有提供 conversation_id，则获取当前的
            conversation_id = await self.get_curr_conversation_id(unified_msg_origin)
        if conversation_id:
            await self.db.update_conversation(
                cid=conversation_id,
                title=title,
                persona_id=persona_id,
                content=history,
            )

    async def update_conversation_title(
<<<<<<< HEAD
        self,
        unified_msg_origin: str,
        title: str,
        conversation_id: str | None = None,
    ) -> None:
        """更新会话的对话标题.
=======
        self, unified_msg_origin: str, title: str, conversation_id: str | None = None
    ) -> None:
        """更新会话的对话标题
>>>>>>> 932d76d0

        Args:
            unified_msg_origin (str): 统一的消息来源字符串。格式为 platform_name:message_type:session_id
            title (str): 对话标题
            conversation_id (str): 对话 ID, 是 uuid 格式的字符串
        Deprecated:
            Use `update_conversation` with `title` parameter instead.

        """
        await self.update_conversation(
            unified_msg_origin=unified_msg_origin,
            conversation_id=conversation_id,
            title=title,
        )

    async def update_conversation_persona_id(
        self,
        unified_msg_origin: str,
        persona_id: str,
        conversation_id: str | None = None,
    ) -> None:
<<<<<<< HEAD
        """更新会话的对话 Persona ID.
=======
        """更新会话的对话 Persona ID
>>>>>>> 932d76d0

        Args:
            unified_msg_origin (str): 统一的消息来源字符串。格式为 platform_name:message_type:session_id
            persona_id (str): 对话 Persona ID
            conversation_id (str): 对话 ID, 是 uuid 格式的字符串
        Deprecated:
            Use `update_conversation` with `persona_id` parameter instead.

        """
        await self.update_conversation(
            unified_msg_origin=unified_msg_origin,
            conversation_id=conversation_id,
            persona_id=persona_id,
        )

    async def add_message_pair(
        self,
        cid: str,
        user_message: UserMessageSegment | dict,
        assistant_message: AssistantMessageSegment | dict,
    ) -> None:
        """Add a user-assistant message pair to the conversation history.

        Args:
            cid (str): Conversation ID
            user_message (UserMessageSegment | dict): OpenAI-format user message object or dict
            assistant_message (AssistantMessageSegment | dict): OpenAI-format assistant message object or dict

        Raises:
            Exception: If the conversation with the given ID is not found
        """
        conv = await self.db.get_conversation_by_id(cid=cid)
        if not conv:
            raise Exception(f"Conversation with id {cid} not found")
        history = conv.content or []
        if isinstance(user_message, UserMessageSegment):
            user_msg_dict = user_message.model_dump()
        else:
            user_msg_dict = user_message
        if isinstance(assistant_message, AssistantMessageSegment):
            assistant_msg_dict = assistant_message.model_dump()
        else:
            assistant_msg_dict = assistant_message
        history.append(user_msg_dict)
        history.append(assistant_msg_dict)
        await self.db.update_conversation(
            cid=cid,
            content=history,
        )

    async def get_human_readable_context(
        self,
        unified_msg_origin: str,
        conversation_id: str,
        page: int = 1,
        page_size: int = 10,
    ) -> tuple[list[str], int]:
<<<<<<< HEAD
        """获取人类可读的上下文.
=======
        """获取人类可读的上下文
>>>>>>> 932d76d0

        Args:
            unified_msg_origin (str): 统一的消息来源字符串。格式为 platform_name:message_type:session_id
            conversation_id (str): 对话 ID, 是 uuid 格式的字符串
            page (int): 页码
            page_size (int): 每页大小

        """
        conversation = await self.get_conversation(unified_msg_origin, conversation_id)
        if not conversation:
            return [], 0
        history = json.loads(conversation.history)

        # contexts_groups 存放按顺序的段落（每个段落是一个 str 列表），
        # 之后会被展平成一个扁平的 str 列表返回。
        contexts_groups: list[list[str]] = []
        temp_contexts: list[str] = []
        for record in history:
            if record["role"] == "user":
                temp_contexts.append(f"User: {record['content']}")
            elif record["role"] == "assistant":
                if record.get("content"):
                    temp_contexts.append(f"Assistant: {record['content']}")
                elif "tool_calls" in record:
                    tool_calls_str = json.dumps(
                        record["tool_calls"],
                        ensure_ascii=False,
                    )
                    temp_contexts.append(f"Assistant: [函数调用] {tool_calls_str}")
                else:
                    temp_contexts.append("Assistant: [未知的内容]")
                contexts_groups.insert(0, temp_contexts)
                temp_contexts = []

        # 展平分组后的 contexts 列表为单层字符串列表
        contexts = [item for sublist in contexts_groups for item in sublist]

        # 计算分页
        paged_contexts = contexts[(page - 1) * page_size : page * page_size]
        total_pages = len(contexts) // page_size
        if len(contexts) % page_size != 0:
            total_pages += 1

        return paged_contexts, total_pages<|MERGE_RESOLUTION|>--- conflicted
+++ resolved
@@ -5,17 +5,11 @@
 """
 
 import json
-<<<<<<< HEAD
 from collections.abc import Awaitable, Callable
+from typing import Any
 
 from astrbot.core import sp
 from astrbot.core.agent.message import AssistantMessageSegment, UserMessageSegment
-=======
-from typing import Any
-from astrbot.core import sp
-
-from collections.abc import Callable, Awaitable
->>>>>>> 932d76d0
 from astrbot.core.db import BaseDatabase
 from astrbot.core.db.po import Conversation, ConversationV2
 
@@ -112,13 +106,9 @@
         await sp.session_put(unified_msg_origin, "sel_conv_id", conv.conversation_id)
         return conv.conversation_id
 
-<<<<<<< HEAD
-    async def switch_conversation(self, unified_msg_origin: str, conversation_id: str) -> None:
-=======
     async def switch_conversation(
         self, unified_msg_origin: str, conversation_id: str
     ) -> None:
->>>>>>> 932d76d0
         """切换会话的对话
 
         Args:
@@ -130,13 +120,9 @@
         await sp.session_put(unified_msg_origin, "sel_conv_id", conversation_id)
 
     async def delete_conversation(
-<<<<<<< HEAD
         self,
         unified_msg_origin: str,
         conversation_id: str | None = None,
-=======
-        self, unified_msg_origin: str, conversation_id: str | None = None
->>>>>>> 932d76d0
     ) -> None:
         """删除会话的对话，当 conversation_id 为 None 时删除会话当前的对话
 
@@ -211,17 +197,11 @@
         return conv_res
 
     async def get_conversations(
-<<<<<<< HEAD
         self,
         unified_msg_origin: str | None = None,
         platform_id: str | None = None,
     ) -> list[Conversation]:
         """获取对话列表.
-=======
-        self, unified_msg_origin: str | None = None, platform_id: str | None = None
-    ) -> list[Conversation]:
-        """获取对话列表
->>>>>>> 932d76d0
 
         Args:
             unified_msg_origin (str): 统一的消息来源字符串。格式为 platform_name:message_type:session_id，可选
@@ -280,11 +260,7 @@
         title: str | None = None,
         persona_id: str | None = None,
     ) -> None:
-<<<<<<< HEAD
         """更新会话的对话.
-=======
-        """更新会话的对话
->>>>>>> 932d76d0
 
         Args:
             unified_msg_origin (str): 统一的消息来源字符串。格式为 platform_name:message_type:session_id
@@ -304,18 +280,12 @@
             )
 
     async def update_conversation_title(
-<<<<<<< HEAD
         self,
         unified_msg_origin: str,
         title: str,
         conversation_id: str | None = None,
     ) -> None:
         """更新会话的对话标题.
-=======
-        self, unified_msg_origin: str, title: str, conversation_id: str | None = None
-    ) -> None:
-        """更新会话的对话标题
->>>>>>> 932d76d0
 
         Args:
             unified_msg_origin (str): 统一的消息来源字符串。格式为 platform_name:message_type:session_id
@@ -337,11 +307,7 @@
         persona_id: str,
         conversation_id: str | None = None,
     ) -> None:
-<<<<<<< HEAD
         """更新会话的对话 Persona ID.
-=======
-        """更新会话的对话 Persona ID
->>>>>>> 932d76d0
 
         Args:
             unified_msg_origin (str): 统一的消息来源字符串。格式为 platform_name:message_type:session_id
@@ -399,11 +365,7 @@
         page: int = 1,
         page_size: int = 10,
     ) -> tuple[list[str], int]:
-<<<<<<< HEAD
         """获取人类可读的上下文.
-=======
-        """获取人类可读的上下文
->>>>>>> 932d76d0
 
         Args:
             unified_msg_origin (str): 统一的消息来源字符串。格式为 platform_name:message_type:session_id
