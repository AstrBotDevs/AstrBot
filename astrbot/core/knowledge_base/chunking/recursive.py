from collections.abc import Callable
<<<<<<< HEAD

=======
from typing import Any
>>>>>>> 932d76d0
from .base import BaseChunker


class RecursiveCharacterChunker(BaseChunker):
    def __init__(
        self,
        chunk_size: int = 500,
        chunk_overlap: int = 100,
        length_function: Callable[[str], int] = len,
        is_separator_regex: bool = False,
        separators: list[str] | None = None,
    ) -> None:
<<<<<<< HEAD
        """初始化递归字符文本分割器
=======
        """
        初始化递归字符文本分割器
>>>>>>> 932d76d0

        Args:
            chunk_size: 每个文本块的最大大小
            chunk_overlap: 每个文本块之间的重叠部分大小
            length_function: 计算文本长度的函数
            is_separator_regex: 分隔符是否为正则表达式
            separators: 用于分割文本的分隔符列表，按优先级排序

        """
        self.chunk_size = chunk_size
        self.chunk_overlap = chunk_overlap
        self.length_function = length_function
        self.is_separator_regex = is_separator_regex

        # 默认分隔符列表，按优先级从高到低
        self.separators = separators or [
            "\n\n",  # 段落
            "\n",  # 换行
            "。",  # 中文句子
            "，",  # 中文逗号
            ". ",  # 句子
            ", ",  # 逗号分隔
            " ",  # 单词
            "",  # 字符
        ]

<<<<<<< HEAD
    async def chunk(self, text: str, **kwargs) -> list[str]:
        """递归地将文本分割成块
=======
    async def chunk(self, text: str, **kwargs: Any) -> list[str]:  # noqa:ANN401
        """
        递归地将文本分割成块
>>>>>>> 932d76d0

        Args:
            text: 要分割的文本
            chunk_size: 每个文本块的最大大小
            chunk_overlap: 每个文本块之间的重叠部分大小

        Returns:
            分割后的文本块列表

        """
        if not text:
            return []

        overlap = kwargs.get("chunk_overlap", self.chunk_overlap)
        chunk_size = kwargs.get("chunk_size", self.chunk_size)

        text_length = self.length_function(text)
        if text_length <= chunk_size:
            return [text]

        for separator in self.separators:
            if separator == "":
                return self._split_by_character(text, chunk_size, overlap)

            if separator in text:
                splits = text.split(separator)
                # 重新添加分隔符（除了最后一个片段）
                splits = [s + separator for s in splits[:-1]] + [splits[-1]]
                splits = [s for s in splits if s]
                if len(splits) == 1:
                    continue

                # 递归合并分割后的文本块
                final_chunks = []
                current_chunk = []
                current_chunk_length = 0

                for split in splits:
                    split_length = self.length_function(split)

                    # 如果单个分割部分已经超过了chunk_size，需要递归分割
                    if split_length > chunk_size:
                        # 先处理当前积累的块
                        if current_chunk:
                            combined_text = "".join(current_chunk)
                            final_chunks.extend(
                                await self.chunk(
                                    combined_text,
                                    chunk_size=chunk_size,
                                    chunk_overlap=overlap,
                                ),
                            )
                            current_chunk = []
                            current_chunk_length = 0

                        # 递归分割过大的部分
                        final_chunks.extend(
                            await self.chunk(
                                split,
                                chunk_size=chunk_size,
                                chunk_overlap=overlap,
                            ),
                        )
                    # 如果添加这部分会使当前块超过chunk_size
                    elif current_chunk_length + split_length > chunk_size:
                        # 合并当前块并添加到结果中
                        combined_text = "".join(current_chunk)
                        final_chunks.append(combined_text)

                        # 处理重叠部分
                        overlap_start = max(0, len(combined_text) - overlap)
                        if overlap_start > 0:
                            overlap_text = combined_text[overlap_start:]
                            current_chunk = [overlap_text, split]
                            current_chunk_length = (
                                self.length_function(overlap_text) + split_length
                            )
                        else:
                            current_chunk = [split]
                            current_chunk_length = split_length
                    else:
                        # 添加到当前块
                        current_chunk.append(split)
                        current_chunk_length += split_length

                # 处理剩余的块
                if current_chunk:
                    final_chunks.append("".join(current_chunk))

                return final_chunks

        return [text]

    def _split_by_character(
        self,
        text: str,
        chunk_size: int | None = None,
        overlap: int | None = None,
    ) -> list[str]:
        """按字符级别分割文本

        Args:
            text: 要分割的文本

        Returns:
            分割后的文本块列表

        """
        chunk_size = chunk_size or self.chunk_size
        overlap = overlap or self.chunk_overlap
        result = []
        for i in range(0, len(text), chunk_size - overlap):
            end = min(i + chunk_size, len(text))
            result.append(text[i:end])
            if end == len(text):
                break

        return result<|MERGE_RESOLUTION|>--- conflicted
+++ resolved
@@ -1,9 +1,6 @@
 from collections.abc import Callable
-<<<<<<< HEAD
+from typing import Any
 
-=======
-from typing import Any
->>>>>>> 932d76d0
 from .base import BaseChunker
 
 
@@ -16,12 +13,7 @@
         is_separator_regex: bool = False,
         separators: list[str] | None = None,
     ) -> None:
-<<<<<<< HEAD
         """初始化递归字符文本分割器
-=======
-        """
-        初始化递归字符文本分割器
->>>>>>> 932d76d0
 
         Args:
             chunk_size: 每个文本块的最大大小
@@ -48,14 +40,8 @@
             "",  # 字符
         ]
 
-<<<<<<< HEAD
-    async def chunk(self, text: str, **kwargs) -> list[str]:
+    async def chunk(self, text: str, **kwargs: Any) -> list[str]:  # noqa:ANN401
         """递归地将文本分割成块
-=======
-    async def chunk(self, text: str, **kwargs: Any) -> list[str]:  # noqa:ANN401
-        """
-        递归地将文本分割成块
->>>>>>> 932d76d0
 
         Args:
             text: 要分割的文本
