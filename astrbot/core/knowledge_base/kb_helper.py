<<<<<<< HEAD
import asyncio
=======
from types import FunctionType
import uuid
import aiofiles
>>>>>>> 932d76d0
import json
import re
import time
import uuid
from pathlib import Path

import aiofiles

from astrbot.core import logger
from astrbot.core.db.vec_db.base import BaseVecDB
from astrbot.core.db.vec_db.faiss_impl.vec_db import FaissVecDB
from astrbot.core.provider.manager import ProviderManager
from astrbot.core.provider.provider import (
    EmbeddingProvider,
    RerankProvider,
)
from astrbot.core.provider.provider import (
    Provider as LLMProvider,
)

from .chunking.base import BaseChunker
from .chunking.recursive import RecursiveCharacterChunker
from .kb_db_sqlite import KBSQLiteDatabase
from .models import KBDocument, KBMedia, KnowledgeBase
from .parsers.url_parser import extract_text_from_url
from .parsers.util import select_parser
from .prompts import TEXT_REPAIR_SYSTEM_PROMPT


class RateLimiter:
    """一个简单的速率限制器"""

    def __init__(self, max_rpm: int) -> None:
        self.max_per_minute = max_rpm
        self.interval = 60.0 / max_rpm if max_rpm > 0 else 0
        self.last_call_time = 0

    async def __aenter__(self):
        if self.interval == 0:
            return

        now = time.monotonic()
        elapsed = now - self.last_call_time

        if elapsed < self.interval:
            await asyncio.sleep(self.interval - elapsed)

        self.last_call_time = time.monotonic()

    async def __aexit__(self, exc_type, exc_val, exc_tb):
        pass


async def _repair_and_translate_chunk_with_retry(
    chunk: str,
    repair_llm_service: LLMProvider,
    rate_limiter: RateLimiter,
    max_retries: int = 2,
) -> list[str]:
    """
    Repairs, translates, and optionally re-chunks a single text chunk using the small LLM, with rate limiting.
    """
    # 为了防止 LLM 上下文污染，在 user_prompt 中也加入明确的指令
    user_prompt = f"""IGNORE ALL PREVIOUS INSTRUCTIONS. Your ONLY task is to process the following text chunk according to the system prompt provided.

Text chunk to process:
---
{chunk}
---
"""
    for attempt in range(max_retries + 1):
        try:
            async with rate_limiter:
                response = await repair_llm_service.text_chat(
                    prompt=user_prompt, system_prompt=TEXT_REPAIR_SYSTEM_PROMPT
                )

            llm_output = response.completion_text

            if "<discard_chunk />" in llm_output:
                return []  # Signal to discard this chunk

            # More robust regex to handle potential LLM formatting errors (spaces, newlines in tags)
            matches = re.findall(
                r"<\s*repaired_text\s*>\s*(.*?)\s*<\s*/\s*repaired_text\s*>",
                llm_output,
                re.DOTALL,
            )

            if matches:
                # Further cleaning to ensure no empty strings are returned
                return [m.strip() for m in matches if m.strip()]
            else:
                # If no valid tags and not explicitly discarded, discard it to be safe.
                return []
        except Exception as e:
            logger.warning(
                f"  - LLM call failed on attempt {attempt + 1}/{max_retries + 1}. Error: {str(e)}"
            )

    logger.error(
        f"  - Failed to process chunk after {max_retries + 1} attempts. Using original text."
    )
    return [chunk]


class KBHelper:
    vec_db: BaseVecDB
    kb: KnowledgeBase

    def __init__(
        self,
        kb_db: KBSQLiteDatabase,
        kb: KnowledgeBase,
        provider_manager: ProviderManager,
        kb_root_dir: str,
        chunker: BaseChunker,
    ) -> None:
        self.kb_db = kb_db
        self.kb = kb
        self.prov_mgr = provider_manager
        self.kb_root_dir = kb_root_dir
        self.chunker = chunker

        self.kb_dir = Path(self.kb_root_dir) / self.kb.kb_id
        self.kb_medias_dir = Path(self.kb_dir) / "medias" / self.kb.kb_id
        self.kb_files_dir = Path(self.kb_dir) / "files" / self.kb.kb_id

        self.kb_medias_dir.mkdir(parents=True, exist_ok=True)
        self.kb_files_dir.mkdir(parents=True, exist_ok=True)

    async def initialize(self) -> None:
        await self._ensure_vec_db()

    async def get_ep(self) -> EmbeddingProvider:
        if not self.kb.embedding_provider_id:
            raise ValueError(f"知识库 {self.kb.kb_name} 未配置 Embedding Provider")
        ep: EmbeddingProvider = await self.prov_mgr.get_provider_by_id(
            self.kb.embedding_provider_id,
        )  # type: ignore
        if not ep:
            raise ValueError(
                f"无法找到 ID 为 {self.kb.embedding_provider_id} 的 Embedding Provider",
            )
        return ep

    async def get_rp(self) -> RerankProvider | None:
        if not self.kb.rerank_provider_id:
            return None
        rp: RerankProvider = await self.prov_mgr.get_provider_by_id(
            self.kb.rerank_provider_id,
        )  # type: ignore
        if not rp:
            raise ValueError(
                f"无法找到 ID 为 {self.kb.rerank_provider_id} 的 Rerank Provider",
            )
        return rp

    async def _ensure_vec_db(self) -> FaissVecDB:
        if not self.kb.embedding_provider_id:
            raise ValueError(f"知识库 {self.kb.kb_name} 未配置 Embedding Provider")

        ep = await self.get_ep()
        rp = await self.get_rp()

        vec_db = FaissVecDB(
            doc_store_path=str(self.kb_dir / "doc.db"),
            index_store_path=str(self.kb_dir / "index.faiss"),
            embedding_provider=ep,
            rerank_provider=rp,
        )
        await vec_db.initialize()
        self.vec_db = vec_db
        return vec_db

    async def delete_vec_db(self) -> None:
        """删除知识库的向量数据库和所有相关文件"""
        import shutil

        await self.terminate()
        if self.kb_dir.exists():
            shutil.rmtree(self.kb_dir)

    async def terminate(self) -> None:
        if self.vec_db:
            await self.vec_db.close()

    async def upload_document(
        self,
        file_name: str,
        file_content: bytes | None,
        file_type: str,
        chunk_size: int = 512,
        chunk_overlap: int = 50,
        batch_size: int = 32,
        tasks_limit: int = 3,
        max_retries: int = 3,
<<<<<<< HEAD
        progress_callback=None,
        pre_chunked_text: list[str] | None = None,
=======
        progress_callback: FunctionType | None = None,
>>>>>>> 932d76d0
    ) -> KBDocument:
        """上传并处理文档（带原子性保证和失败清理）

        流程:
        1. 保存原始文件
        2. 解析文档内容
        3. 提取多媒体资源
        4. 分块处理
        5. 生成向量并存储
        6. 保存元数据（事务）
        7. 更新统计

        Args:
            progress_callback: 进度回调函数，接收参数 (stage, current, total)
                - stage: 当前阶段 ('parsing', 'chunking', 'embedding')
                - current: 当前进度
                - total: 总数

        """
        await self._ensure_vec_db()
        doc_id = str(uuid.uuid4())
        media_paths: list[Path] = []
        file_size = 0

        # file_path = self.kb_files_dir / f"{doc_id}.{file_type}"
        # async with aiofiles.open(file_path, "wb") as f:
        #     await f.write(file_content)

        try:
            chunks_text = []
            saved_media = []

            if pre_chunked_text is not None:
                # 如果提供了预分块文本，直接使用
                chunks_text = pre_chunked_text
                file_size = sum(len(chunk) for chunk in chunks_text)
                logger.info(f"使用预分块文本进行上传，共 {len(chunks_text)} 个块。")
            else:
                # 否则，执行标准的文件解析和分块流程
                if file_content is None:
                    raise ValueError(
                        "当未提供 pre_chunked_text 时，file_content 不能为空。"
                    )

                file_size = len(file_content)

                # 阶段1: 解析文档
                if progress_callback:
                    await progress_callback("parsing", 0, 100)

                parser = await select_parser(f".{file_type}")
                parse_result = await parser.parse(file_content, file_name)
                text_content = parse_result.text
                media_items = parse_result.media

                if progress_callback:
                    await progress_callback("parsing", 100, 100)

                # 保存媒体文件
                for media_item in media_items:
                    media = await self._save_media(
                        doc_id=doc_id,
                        media_type=media_item.media_type,
                        file_name=media_item.file_name,
                        content=media_item.content,
                        mime_type=media_item.mime_type,
                    )
                    saved_media.append(media)
                    media_paths.append(Path(media.file_path))

                # 阶段2: 分块
                if progress_callback:
                    await progress_callback("chunking", 0, 100)

                chunks_text = await self.chunker.chunk(
                    text_content,
                    chunk_size=chunk_size,
                    chunk_overlap=chunk_overlap,
                )
            contents = []
            metadatas = []
            for idx, chunk_text in enumerate(chunks_text):
                contents.append(chunk_text)
                metadatas.append(
                    {
                        "kb_id": self.kb.kb_id,
                        "kb_doc_id": doc_id,
                        "chunk_index": idx,
                    },
                )

            if progress_callback:
                await progress_callback("chunking", 100, 100)

            # 阶段3: 生成向量（带进度回调）
<<<<<<< HEAD
            async def embedding_progress_callback(current, total) -> None:
=======
            async def embedding_progress_callback(current: int, total: int) -> None:
>>>>>>> 932d76d0
                if progress_callback:
                    await progress_callback("embedding", current, total)

            await self.vec_db.insert_batch(
                contents=contents,
                metadatas=metadatas,
                batch_size=batch_size,
                tasks_limit=tasks_limit,
                max_retries=max_retries,
                progress_callback=embedding_progress_callback,
            )

            # 保存文档的元数据
            doc = KBDocument(
                doc_id=doc_id,
                kb_id=self.kb.kb_id,
                doc_name=file_name,
                file_type=file_type,
                file_size=file_size,
                # file_path=str(file_path),
                file_path="",
                chunk_count=len(chunks_text),
                media_count=0,
            )
            async with self.kb_db.get_db() as session:
                async with session.begin():
                    session.add(doc)
                    for media in saved_media:
                        session.add(media)
                    await session.commit()

                await session.refresh(doc)

            vec_db: FaissVecDB = self.vec_db  # type: ignore
            await self.kb_db.update_kb_stats(kb_id=self.kb.kb_id, vec_db=vec_db)
            await self.refresh_kb()
            await self.refresh_document(doc_id)
            return doc
        except Exception as e:
            logger.error(f"上传文档失败: {e}")
            # if file_path.exists():
            #     file_path.unlink()

            for media_path in media_paths:
                try:
                    if media_path.exists():
                        media_path.unlink()
                except Exception as me:
                    logger.warning(f"清理多媒体文件失败 {media_path}: {me}")

            raise e

    async def list_documents(
        self,
        offset: int = 0,
        limit: int = 100,
    ) -> list[KBDocument]:
        """列出知识库的所有文档"""
        docs = await self.kb_db.list_documents_by_kb(self.kb.kb_id, offset, limit)
        return docs

    async def get_document(self, doc_id: str) -> KBDocument | None:
        """获取单个文档"""
        doc = await self.kb_db.get_document_by_id(doc_id)
        return doc

    async def delete_document(self, doc_id: str) -> None:
        """删除单个文档及其相关数据"""
        await self.kb_db.delete_document_by_id(
            doc_id=doc_id,
            vec_db=self.vec_db,  # type: ignore
        )
        await self.kb_db.update_kb_stats(
            kb_id=self.kb.kb_id,
            vec_db=self.vec_db,  # type: ignore
        )
        await self.refresh_kb()

    async def delete_chunk(self, chunk_id: str, doc_id: str) -> None:
        """删除单个文本块及其相关数据"""
        vec_db: FaissVecDB = self.vec_db  # type: ignore
        await vec_db.delete(chunk_id)
        await self.kb_db.update_kb_stats(
            kb_id=self.kb.kb_id,
            vec_db=self.vec_db,  # type: ignore
        )
        await self.refresh_kb()
        await self.refresh_document(doc_id)

    async def refresh_kb(self) -> None:
        if self.kb:
            kb = await self.kb_db.get_kb_by_id(self.kb.kb_id)
            if kb:
                self.kb = kb

    async def refresh_document(self, doc_id: str) -> None:
        """更新文档的元数据"""
        doc = await self.get_document(doc_id)
        if not doc:
            raise ValueError(f"无法找到 ID 为 {doc_id} 的文档")
        chunk_count = await self.get_chunk_count_by_doc_id(doc_id)
        doc.chunk_count = chunk_count
        async with self.kb_db.get_db() as session:
            async with session.begin():
                session.add(doc)
                await session.commit()
            await session.refresh(doc)

    async def get_chunks_by_doc_id(
        self,
        doc_id: str,
        offset: int = 0,
        limit: int = 100,
    ) -> list[dict]:
        """获取文档的所有块及其元数据"""
        vec_db: FaissVecDB = self.vec_db  # type: ignore
        chunks = await vec_db.document_storage.get_documents(
            metadata_filters={"kb_doc_id": doc_id},
            offset=offset,
            limit=limit,
        )
        result = []
        for chunk in chunks:
            chunk_md = json.loads(chunk["metadata"])
            result.append(
                {
                    "chunk_id": chunk["doc_id"],
                    "doc_id": chunk_md["kb_doc_id"],
                    "kb_id": chunk_md["kb_id"],
                    "chunk_index": chunk_md["chunk_index"],
                    "content": chunk["text"],
                    "char_count": len(chunk["text"]),
                },
            )
        return result

    async def get_chunk_count_by_doc_id(self, doc_id: str) -> int:
        """获取文档的块数量"""
        vec_db: FaissVecDB = self.vec_db  # type: ignore
        count = await vec_db.count_documents(metadata_filter={"kb_doc_id": doc_id})
        return count

    async def _save_media(
        self,
        doc_id: str,
        media_type: str,
        file_name: str,
        content: bytes,
        mime_type: str,
    ) -> KBMedia:
        """保存多媒体资源"""
        media_id = str(uuid.uuid4())
        ext = Path(file_name).suffix

        # 保存文件
        file_path = self.kb_medias_dir / doc_id / f"{media_id}{ext}"
        file_path.parent.mkdir(parents=True, exist_ok=True)
        async with aiofiles.open(file_path, "wb") as f:
            await f.write(content)

        media = KBMedia(
            media_id=media_id,
            doc_id=doc_id,
            kb_id=self.kb.kb_id,
            media_type=media_type,
            file_name=file_name,
            file_path=str(file_path),
            file_size=len(content),
            mime_type=mime_type,
        )

        return media

    async def upload_from_url(
        self,
        url: str,
        chunk_size: int = 512,
        chunk_overlap: int = 50,
        batch_size: int = 32,
        tasks_limit: int = 3,
        max_retries: int = 3,
        progress_callback=None,
        enable_cleaning: bool = False,
        cleaning_provider_id: str | None = None,
    ) -> KBDocument:
        """从 URL 上传并处理文档（带原子性保证和失败清理）
        Args:
            url: 要提取内容的网页 URL
            chunk_size: 文本块大小
            chunk_overlap: 文本块重叠大小
            batch_size: 批处理大小
            tasks_limit: 并发任务限制
            max_retries: 最大重试次数
            progress_callback: 进度回调函数，接收参数 (stage, current, total)
                - stage: 当前阶段 ('extracting', 'cleaning', 'parsing', 'chunking', 'embedding')
                - current: 当前进度
                - total: 总数
        Returns:
            KBDocument: 上传的文档对象
        Raises:
            ValueError: 如果 URL 为空或无法提取内容
            IOError: 如果网络请求失败
        """
        # 获取 Tavily API 密钥
        config = self.prov_mgr.acm.default_conf
        tavily_keys = config.get("provider_settings", {}).get(
            "websearch_tavily_key", []
        )
        if not tavily_keys:
            raise ValueError(
                "Error: Tavily API key is not configured in provider_settings."
            )

        # 阶段1: 从 URL 提取内容
        if progress_callback:
            await progress_callback("extracting", 0, 100)

        try:
            text_content = await extract_text_from_url(url, tavily_keys)
        except Exception as e:
            logger.error(f"Failed to extract content from URL {url}: {e}")
            raise OSError(f"Failed to extract content from URL {url}: {e}") from e

        if not text_content:
            raise ValueError(f"No content extracted from URL: {url}")

        if progress_callback:
            await progress_callback("extracting", 100, 100)

        # 阶段2: (可选)清洗内容并分块
        final_chunks = await self._clean_and_rechunk_content(
            content=text_content,
            url=url,
            progress_callback=progress_callback,
            enable_cleaning=enable_cleaning,
            cleaning_provider_id=cleaning_provider_id,
            chunk_size=chunk_size,
            chunk_overlap=chunk_overlap,
        )

        if enable_cleaning and not final_chunks:
            raise ValueError(
                "内容清洗后未提取到有效文本。请尝试关闭内容清洗功能，或更换更高性能的LLM模型后重试。"
            )

        # 创建一个虚拟文件名
        file_name = url.split("/")[-1] or f"document_from_{url}"
        if not Path(file_name).suffix:
            file_name += ".url"

        # 复用现有的 upload_document 方法，但传入预分块文本
        return await self.upload_document(
            file_name=file_name,
            file_content=None,
            file_type="url",  # 使用 'url' 作为特殊文件类型
            chunk_size=chunk_size,
            chunk_overlap=chunk_overlap,
            batch_size=batch_size,
            tasks_limit=tasks_limit,
            max_retries=max_retries,
            progress_callback=progress_callback,
            pre_chunked_text=final_chunks,
        )

    async def _clean_and_rechunk_content(
        self,
        content: str,
        url: str,
        progress_callback=None,
        enable_cleaning: bool = False,
        cleaning_provider_id: str | None = None,
        repair_max_rpm: int = 60,
        chunk_size: int = 512,
        chunk_overlap: int = 50,
    ) -> list[str]:
        """
        对从 URL 获取的内容进行清洗、修复、翻译和重新分块。
        """
        if not enable_cleaning:
            # 如果不启用清洗，则使用从前端传递的参数进行分块
            logger.info(
                f"内容清洗未启用，使用指定参数进行分块: chunk_size={chunk_size}, chunk_overlap={chunk_overlap}"
            )
            return await self.chunker.chunk(
                content, chunk_size=chunk_size, chunk_overlap=chunk_overlap
            )

        if not cleaning_provider_id:
            logger.warning(
                "启用了内容清洗，但未提供 cleaning_provider_id，跳过清洗并使用默认分块。"
            )
            return await self.chunker.chunk(content)

        if progress_callback:
            await progress_callback("cleaning", 0, 100)

        try:
            # 获取指定的 LLM Provider
            llm_provider = await self.prov_mgr.get_provider_by_id(cleaning_provider_id)
            if not llm_provider or not isinstance(llm_provider, LLMProvider):
                raise ValueError(
                    f"无法找到 ID 为 {cleaning_provider_id} 的 LLM Provider 或类型不正确"
                )

            # 初步分块
            # 优化分隔符，优先按段落分割，以获得更高质量的文本块
            text_splitter = RecursiveCharacterChunker(
                chunk_size=chunk_size,
                chunk_overlap=chunk_overlap,
                separators=["\n\n", "\n", " "],  # 优先使用段落分隔符
            )
            initial_chunks = await text_splitter.chunk(content)
            logger.info(f"初步分块完成，生成 {len(initial_chunks)} 个块用于修复。")

            # 并发处理所有块
            rate_limiter = RateLimiter(repair_max_rpm)
            tasks = [
                _repair_and_translate_chunk_with_retry(
                    chunk, llm_provider, rate_limiter
                )
                for chunk in initial_chunks
            ]

            repaired_results = await asyncio.gather(*tasks, return_exceptions=True)

            final_chunks = []
            for i, result in enumerate(repaired_results):
                if isinstance(result, Exception):
                    logger.warning(f"块 {i} 处理异常: {str(result)}. 回退到原始块。")
                    final_chunks.append(initial_chunks[i])
                elif isinstance(result, list):
                    final_chunks.extend(result)

            logger.info(
                f"文本修复完成: {len(initial_chunks)} 个原始块 -> {len(final_chunks)} 个最终块。"
            )

            if progress_callback:
                await progress_callback("cleaning", 100, 100)

            return final_chunks

        except Exception as e:
            logger.error(f"使用 Provider '{cleaning_provider_id}' 清洗内容失败: {e}")
            # 清洗失败，返回默认分块结果，保证流程不中断
            return await self.chunker.chunk(content)<|MERGE_RESOLUTION|>--- conflicted
+++ resolved
@@ -1,14 +1,9 @@
-<<<<<<< HEAD
 import asyncio
-=======
-from types import FunctionType
-import uuid
-import aiofiles
->>>>>>> 932d76d0
 import json
 import re
 import time
 import uuid
+from collections.abc import Awaitable, Callable
 from pathlib import Path
 
 import aiofiles
@@ -202,12 +197,8 @@
         batch_size: int = 32,
         tasks_limit: int = 3,
         max_retries: int = 3,
-<<<<<<< HEAD
-        progress_callback=None,
+        progress_callback: Callable[[str, int, int], Awaitable[None]] | None = None,
         pre_chunked_text: list[str] | None = None,
-=======
-        progress_callback: FunctionType | None = None,
->>>>>>> 932d76d0
     ) -> KBDocument:
         """上传并处理文档（带原子性保证和失败清理）
 
@@ -303,11 +294,7 @@
                 await progress_callback("chunking", 100, 100)
 
             # 阶段3: 生成向量（带进度回调）
-<<<<<<< HEAD
-            async def embedding_progress_callback(current, total) -> None:
-=======
             async def embedding_progress_callback(current: int, total: int) -> None:
->>>>>>> 932d76d0
                 if progress_callback:
                     await progress_callback("embedding", current, total)
 
