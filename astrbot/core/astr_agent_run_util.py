--- conflicted
+++ resolved
@@ -73,8 +73,8 @@
 
         except Exception as e:
             logger.error(traceback.format_exc())
-<<<<<<< HEAD
-            err_msg = f"\n\nAstrBot 请求失败。\n错误类型: {type(e).__name__}\n错误信息: {e!s}\n\n请在控制台查看和分享错误详情。\n"
+
+            err_msg = f"\n\nAstrBot 请求失败。\n错误类型: {type(e).__name__}\n错误信息: {e!s}\n\n请在平台日志查看和分享错误详情。\n"
 
             error_llm_response = LLMResponse(
                 role="err",
@@ -86,9 +86,7 @@
                 )
             except Exception:
                 logger.exception("Error in on_agent_done hook")
-=======
-            err_msg = f"\n\nAstrBot 请求失败。\n错误类型: {type(e).__name__}\n错误信息: {e!s}\n\n请在平台日志查看和分享错误详情。\n"
->>>>>>> 5d856900
+
             if agent_runner.streaming:
                 yield MessageChain().message(err_msg)
             else:
