--- conflicted
+++ resolved
@@ -1,10 +1,9 @@
-from collections.abc import AsyncGenerator, Awaitable, Callable
+from collections.abc import AsyncGenerator, Awaitable, Callable, Iterator
 from typing import Any, Generic
 
 import jsonschema
 import mcp
 from deprecated import deprecated
-<<<<<<< HEAD
 from pydantic import Field, model_validator
 from pydantic.dataclasses import dataclass
 
@@ -14,14 +13,6 @@
 
 ParametersType = dict[str, Any]
 ToolExecResult = str | mcp.types.CallToolResult
-=======
-from typing import Literal, Any
-
-from collections.abc import Iterator
-
-from collections.abc import Awaitable, Callable
-from .mcp_client import MCPClient
->>>>>>> 932d76d0
 
 
 @dataclass
@@ -62,37 +53,10 @@
     causing the handler's __module__ to be functools
     """
     active: bool = True
-<<<<<<< HEAD
     """
     Whether the tool is active. This field is a special field for AstrBot.
     You can ignore it when integrating with other frameworks.
     """
-=======
-    """是否激活"""
-
-    origin: Literal["local", "mcp"] = "local"
-    """函数工具的来源, local 为本地函数工具, mcp 为 MCP 服务"""
-
-    # MCP 相关字段
-    mcp_server_name: str | None = None
-    """MCP 服务名称，当 origin 为 mcp 时有效"""
-    mcp_client: MCPClient | None = None
-    """MCP 客户端，当 origin 为 mcp 时有效"""
-
-    def __repr__(self) -> str:
-        return f"FuncTool(name={self.name}, parameters={self.parameters}, description={self.description}, active={self.active}, origin={self.origin})"
-
-    def to_dict(self) -> dict[str, Any]:
-        """将 FunctionTool 转换为字典格式"""
-        return {
-            "name": self.name,
-            "parameters": self.parameters,
-            "description": self.description,
-            "active": self.active,
-            "origin": self.origin,
-            "mcp_server_name": self.mcp_server_name,
-        }
->>>>>>> 932d76d0
 
     def __repr__(self) -> str:
         return f"FuncTool(name={self.name}, parameters={self.parameters}, description={self.description})"
@@ -112,12 +76,7 @@
     convert the tools to different API formats (OpenAI, Anthropic, Google GenAI).
     """
 
-<<<<<<< HEAD
     tools: list[FunctionTool] = Field(default_factory=list)
-=======
-    def __init__(self, tools: list[FunctionTool] | None = None) -> None:
-        self.tools: list[FunctionTool] = tools or []
->>>>>>> 932d76d0
 
     def empty(self) -> bool:
         """Check if the tool set is empty."""
