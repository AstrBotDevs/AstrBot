--- conflicted
+++ resolved
@@ -79,14 +79,8 @@
             yield await self.provider.text_chat(**self.req.__dict__)
 
     @override
-<<<<<<< HEAD
-    async def step(self):
+    async def step(self) -> T.AsyncGenerator[AgentResponse, None]:
         """Process a single step of the agent.
-=======
-    async def step(self) -> T.AsyncGenerator[AgentResponse, None]:
-        """
-        Process a single step of the agent.
->>>>>>> 932d76d0
         This method should return the result of the step.
         """
         if not self.req:
