--- conflicted
+++ resolved
@@ -165,11 +165,7 @@
                         "enable": False,
                         "appid": "",
                         "secret": "",
-<<<<<<< HEAD
                         "is_sandbox": "false",
-=======
-                        "is_sandbox": False,
->>>>>>> 0e962e95
                         "callback_server_host": "0.0.0.0",
                         "port": 6196,
                     },
