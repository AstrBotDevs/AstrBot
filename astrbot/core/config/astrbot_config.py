--- conflicted
+++ resolved
@@ -1,13 +1,8 @@
 import enum
 import json
 import logging
-<<<<<<< HEAD
 import os
 
-=======
-import enum
-from .default import DEFAULT_CONFIG, DEFAULT_VALUE_MAP
->>>>>>> 932d76d0
 from astrbot.core.utils.astrbot_path import get_astrbot_data_path
 
 from .default import DEFAULT_CONFIG, DEFAULT_VALUE_MAP
@@ -29,17 +24,9 @@
     - 如果传入了 schema，将会通过 schema 解析出 default_config，此时传入的 default_config 会被忽略。
     """
 
-<<<<<<< HEAD
     config_path: str
     default_config: dict
     schema: dict | None
-=======
-    # Class-level 属性注解，帮助类型检查器正确推断实例属性类型
-    config_path: str
-    default_config: dict
-    schema: dict | None
-    first_deploy: bool | None
->>>>>>> 932d76d0
 
     def __init__(
         self,
@@ -99,13 +86,9 @@
 
         return conf
 
-<<<<<<< HEAD
-    def check_config_integrity(self, refer_conf: dict, conf: dict, path=""):
-=======
     def check_config_integrity(
         self, refer_conf: dict, conf: dict, path: str = ""
     ) -> bool:
->>>>>>> 932d76d0
         """检查配置完整性，如果有新的配置项或顺序不一致则返回 True"""
         has_new = False
 
@@ -180,22 +163,14 @@
         except KeyError:
             return None
 
-<<<<<<< HEAD
-    def __delattr__(self, key) -> None:
-=======
     def __delattr__(self, key: str) -> None:
->>>>>>> 932d76d0
         try:
             del self[key]
             self.save_config()
         except KeyError:
             raise AttributeError(f"没有找到 Key: '{key}'")
 
-<<<<<<< HEAD
-    def __setattr__(self, key, value) -> None:
-=======
     def __setattr__(self, key: str, value: object) -> None:
->>>>>>> 932d76d0
         self[key] = value
 
     def check_exist(self) -> bool:
