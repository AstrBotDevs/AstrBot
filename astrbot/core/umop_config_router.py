--- conflicted
+++ resolved
@@ -14,11 +14,7 @@
     async def initialize(self):
         await self._load_routing_table()
 
-<<<<<<< HEAD
-    def _load_routing_table(self) -> None:
-=======
-    async def _load_routing_table(self):
->>>>>>> f26867c7
+    async def _load_routing_table(self) -> None:
         """加载路由表"""
         # 从 SharedPreferences 中加载 umop_to_conf_id 映射
         sp_data = await self.sp.get_async(
