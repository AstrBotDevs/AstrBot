--- conflicted
+++ resolved
@@ -12,11 +12,7 @@
     Note: In astrbot v4, we moved `platform` table to here.
     """
 
-<<<<<<< HEAD
     __tablename__: str = "platform_stats"
-=======
-    __tablename__ = "platform_stats"  # type: ignore
->>>>>>> 4b68100f
 
     id: int = Field(primary_key=True, sa_column_kwargs={"autoincrement": True})
     timestamp: datetime = Field(nullable=False)
@@ -35,11 +31,7 @@
 
 
 class ConversationV2(SQLModel, table=True):
-<<<<<<< HEAD
     __tablename__: str = "conversations"
-=======
-    __tablename__ = "conversations"  # type: ignore
->>>>>>> 4b68100f
 
     inner_conversation_id: int | None = Field(
         default=None,
@@ -77,11 +69,7 @@
     It can be used to customize the behavior of LLMs.
     """
 
-<<<<<<< HEAD
     __tablename__: str = "personas"
-=======
-    __tablename__ = "personas"  # type: ignore
->>>>>>> 4b68100f
 
     id: int | None = Field(
         primary_key=True,
@@ -111,11 +99,7 @@
 class Preference(SQLModel, table=True):
     """This class represents preferences for bots."""
 
-<<<<<<< HEAD
     __tablename__: str = "preferences"
-=======
-    __tablename__ = "preferences"  # type: ignore
->>>>>>> 4b68100f
 
     id: int | None = Field(
         default=None,
@@ -151,11 +135,7 @@
     or platform-specific messages.
     """
 
-<<<<<<< HEAD
     __tablename__: str = "platform_message_history"
-=======
-    __tablename__ = "platform_message_history"  # type: ignore
->>>>>>> 4b68100f
 
     id: int | None = Field(
         primary_key=True,
@@ -183,7 +163,7 @@
     Each session can have multiple conversations (对话) associated with it.
     """
 
-    __tablename__ = "platform_sessions"  # type: ignore
+    __tablename__: str = "platform_sessions"
 
     inner_id: int | None = Field(
         primary_key=True,
@@ -224,11 +204,7 @@
     Attachments can be images, files, or other media types.
     """
 
-<<<<<<< HEAD
     __tablename__: str = "attachments"
-=======
-    __tablename__ = "attachments"  # type: ignore
->>>>>>> 4b68100f
 
     inner_attachment_id: int | None = Field(
         primary_key=True,
