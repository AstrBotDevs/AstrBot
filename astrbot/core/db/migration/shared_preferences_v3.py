--- conflicted
+++ resolved
@@ -8,11 +8,7 @@
 
 
 class SharedPreferences:
-<<<<<<< HEAD
-    def __init__(self, path=None) -> None:
-=======
     def __init__(self, path: str | None = None) -> None:
->>>>>>> 932d76d0
         if path is None:
             path = os.path.join(get_astrbot_data_path(), "shared_preferences.json")
         self.path = path
@@ -35,19 +31,11 @@
     def get(self, key: str, default: _VT = None) -> _VT:
         return self._data.get(key, default)
 
-<<<<<<< HEAD
-    def put(self, key, value) -> None:
-        self._data[key] = value
-        self._save_preferences()
-
-    def remove(self, key) -> None:
-=======
     def put(self, key: str, value: object) -> None:
         self._data[key] = value
         self._save_preferences()
 
     def remove(self, key: str) -> None:
->>>>>>> 932d76d0
         if key in self._data:
             del self._data[key]
             self._save_preferences()
