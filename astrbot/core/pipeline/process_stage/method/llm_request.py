--- conflicted
+++ resolved
@@ -573,18 +573,10 @@
             ),
             tool_executor=FunctionToolExecutor(),
             agent_hooks=MAIN_AGENT_HOOKS,
-<<<<<<< HEAD
             streaming=self.streaming_response,
-            stream_to_general=stream_to_general,
         )
 
         if self.streaming_response and not stream_to_general:
-=======
-            streaming=streaming_response,
-        )
-
-        if streaming_response:
->>>>>>> 6d007176
             # 流式响应
             event.set_result(
                 MessageEventResult()
