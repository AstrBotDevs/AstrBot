import re
import time
import traceback
<<<<<<< HEAD
=======

>>>>>>> 932d76d0
from collections.abc import AsyncGenerator

from astrbot.core import file_token_service, html_renderer, logger
from astrbot.core.message.components import At, File, Image, Node, Plain, Record, Reply
from astrbot.core.message.message_event_result import ResultContentType
from astrbot.core.pipeline.content_safety_check.stage import ContentSafetyCheckStage
from astrbot.core.platform.astr_message_event import AstrMessageEvent
from astrbot.core.platform.message_type import MessageType
from astrbot.core.star.session_llm_manager import SessionServiceManager
from astrbot.core.star.star import star_map
from astrbot.core.star.star_handler import EventType, star_handlers_registry

from ..context import PipelineContext
from ..stage import Stage, register_stage, registered_stages


@register_stage
class ResultDecorateStage(Stage):
    async def initialize(self, ctx: PipelineContext) -> None:
        self.ctx = ctx
        self.reply_prefix = ctx.astrbot_config["platform_settings"]["reply_prefix"]
        self.reply_with_mention = ctx.astrbot_config["platform_settings"][
            "reply_with_mention"
        ]
        self.reply_with_quote = ctx.astrbot_config["platform_settings"][
            "reply_with_quote"
        ]
        self.t2i_word_threshold = ctx.astrbot_config["t2i_word_threshold"]
        try:
            self.t2i_word_threshold = int(self.t2i_word_threshold)
            self.t2i_word_threshold = max(self.t2i_word_threshold, 50)
        except BaseException:
            self.t2i_word_threshold = 150
        self.t2i_strategy = ctx.astrbot_config["t2i_strategy"]
        self.t2i_use_network = self.t2i_strategy == "remote"
        self.t2i_active_template = ctx.astrbot_config["t2i_active_template"]

        self.forward_threshold = ctx.astrbot_config["platform_settings"][
            "forward_threshold"
        ]

        # 分段回复
        self.words_count_threshold = int(
            ctx.astrbot_config["platform_settings"]["segmented_reply"][
                "words_count_threshold"
            ],
        )
        self.enable_segmented_reply = ctx.astrbot_config["platform_settings"][
            "segmented_reply"
        ]["enable"]
        self.only_llm_result = ctx.astrbot_config["platform_settings"][
            "segmented_reply"
        ]["only_llm_result"]
        self.split_mode = ctx.astrbot_config["platform_settings"][
            "segmented_reply"
        ].get("split_mode", "regex")
        self.regex = ctx.astrbot_config["platform_settings"]["segmented_reply"]["regex"]
        self.split_words = ctx.astrbot_config["platform_settings"][
            "segmented_reply"
        ].get("split_words", ["。", "？", "！", "~", "…"])
        if self.split_words:
            escaped_words = sorted(
                [re.escape(word) for word in self.split_words], key=len, reverse=True
            )
            self.split_words_pattern = re.compile(
                f"(.*?({'|'.join(escaped_words)})|.+$)", re.DOTALL
            )
        else:
            self.split_words_pattern = None
        self.content_cleanup_rule = ctx.astrbot_config["platform_settings"][
            "segmented_reply"
        ]["content_cleanup_rule"]

        # exception
        self.content_safe_check_reply = ctx.astrbot_config["content_safety"][
            "also_use_in_response"
        ]
        self.content_safe_check_stage = None
        if self.content_safe_check_reply:
            for stage_cls in registered_stages:
                if stage_cls.__name__ == "ContentSafetyCheckStage":
                    self.content_safe_check_stage = stage_cls()
                    await self.content_safe_check_stage.initialize(ctx)

    def _split_text_by_words(self, text: str) -> list[str]:
        """使用分段词列表分段文本"""
        if not self.split_words_pattern:
            return [text]

        segments = self.split_words_pattern.findall(text)
        result = []
        for seg in segments:
            if isinstance(seg, tuple):
                content = seg[0]
                if not isinstance(content, str):
                    continue
                for word in self.split_words:
                    if content.endswith(word):
                        content = content[: -len(word)]
                        break
                if content.strip():
                    result.append(content)
            elif seg and seg.strip():
                result.append(seg)
        return result if result else [text]

    async def process(
<<<<<<< HEAD
        self,
        event: AstrMessageEvent,
=======
        self, event: AstrMessageEvent
>>>>>>> 932d76d0
    ) -> None | AsyncGenerator[None, None]:
        result = event.get_result()
        if result is None or not result.chain:
            return

        if result.result_content_type == ResultContentType.STREAMING_RESULT:
            return

        is_stream = result.result_content_type == ResultContentType.STREAMING_FINISH

        # 回复时检查内容安全
        if (
            self.content_safe_check_reply
            and self.content_safe_check_stage
            and result.is_llm_result()
            and not is_stream  # 流式输出不检查内容安全
        ):
            text = ""
            for comp in result.chain:
                if isinstance(comp, Plain):
                    text += comp.text

            if isinstance(self.content_safe_check_stage, ContentSafetyCheckStage):
                async for _ in self.content_safe_check_stage.process(
                    event,
                    check_text=text,
                ):
                    yield

        # 发送消息前事件钩子
        handlers = star_handlers_registry.get_handlers_by_event_type(
            EventType.OnDecoratingResultEvent,
            plugins_name=event.plugins_name,
        )
        for handler in handlers:
            try:
                logger.debug(
                    f"hook(on_decorating_result) -> {star_map[handler.handler_module_path].name} - {handler.handler_name}",
                )
                if is_stream:
                    logger.warning(
                        "启用流式输出时，依赖发送消息前事件钩子的插件可能无法正常工作",
                    )
                await handler.handler(event)

                if (result := event.get_result()) is None or not result.chain:
                    logger.debug(
                        f"hook(on_decorating_result) -> {star_map[handler.handler_module_path].name} - {handler.handler_name} 将消息结果清空。",
                    )
            except BaseException:
                logger.error(traceback.format_exc())

            if event.is_stopped():
                logger.info(
                    f"{star_map[handler.handler_module_path].name} - {handler.handler_name} 终止了事件传播。",
                )
                return

        # 流式输出不执行下面的逻辑
        if is_stream:
            logger.info("流式输出已启用，跳过结果装饰阶段")
            return

        # 需要再获取一次。插件可能直接对 chain 进行了替换。
        result = event.get_result()
        if result is None:
            return

        if len(result.chain) > 0:
            # 回复前缀
            if self.reply_prefix:
                for comp in result.chain:
                    if isinstance(comp, Plain):
                        comp.text = self.reply_prefix + comp.text
                        break

            # 分段回复
            if self.enable_segmented_reply and event.get_platform_name() not in [
                "qq_official",
                "weixin_official_account",
                "dingtalk",
            ]:
                if (
                    self.only_llm_result and result.is_llm_result()
                ) or not self.only_llm_result:
                    new_chain = []
                    for comp in result.chain:
                        if isinstance(comp, Plain):
                            if len(comp.text) > self.words_count_threshold:
                                # 不分段回复
                                new_chain.append(comp)
                                continue

                            # 根据 split_mode 选择分段方式
                            if self.split_mode == "words":
                                split_response = self._split_text_by_words(comp.text)
                            else:  # regex 模式
                                try:
                                    split_response = re.findall(
                                        self.regex,
                                        comp.text,
                                        re.DOTALL | re.MULTILINE,
                                    )
                                except re.error:
                                    logger.error(
                                        f"分段回复正则表达式错误，使用默认分段方式: {traceback.format_exc()}",
                                    )
                                    split_response = re.findall(
                                        r".*?[。？！~…]+|.+$",
                                        comp.text,
                                        re.DOTALL | re.MULTILINE,
                                    )

                            if not split_response:
                                new_chain.append(comp)
                                continue
                            for seg in split_response:
                                if self.content_cleanup_rule:
                                    seg = re.sub(self.content_cleanup_rule, "", seg)
                                if seg.strip():
                                    new_chain.append(Plain(seg))
                        else:
                            # 非 Plain 类型的消息段不分段
                            new_chain.append(comp)
                    result.chain = new_chain

            # TTS
            tts_provider = self.ctx.plugin_manager.context.get_using_tts_provider(
                event.unified_msg_origin,
            )

            if (
                self.ctx.astrbot_config["provider_tts_settings"]["enable"]
                and result.is_llm_result()
                and SessionServiceManager.should_process_tts_request(event)
            ):
                if not tts_provider:
                    logger.warning(
                        f"会话 {event.unified_msg_origin} 未配置文本转语音模型。",
                    )
                else:
                    new_chain = []
                    for comp in result.chain:
                        if isinstance(comp, Plain) and len(comp.text) > 1:
                            try:
                                logger.info(f"TTS 请求: {comp.text}")
                                audio_path = await tts_provider.get_audio(comp.text)
                                logger.info(f"TTS 结果: {audio_path}")
                                if not audio_path:
                                    logger.error(
                                        f"由于 TTS 音频文件未找到，消息段转语音失败: {comp.text}",
                                    )
                                    new_chain.append(comp)
                                    continue

                                use_file_service = self.ctx.astrbot_config[
                                    "provider_tts_settings"
                                ]["use_file_service"]
                                callback_api_base = self.ctx.astrbot_config[
                                    "callback_api_base"
                                ]
                                dual_output = self.ctx.astrbot_config[
                                    "provider_tts_settings"
                                ]["dual_output"]

                                url = None
                                if use_file_service and callback_api_base:
                                    token = await file_token_service.register_file(
                                        audio_path,
                                    )
                                    url = f"{callback_api_base}/api/file/{token}"
                                    logger.debug(f"已注册：{url}")

                                new_chain.append(
                                    Record(
                                        file=url or audio_path,
                                        url=url or audio_path,
                                    ),
                                )
                                if dual_output:
                                    new_chain.append(comp)
                            except Exception:
                                logger.error(traceback.format_exc())
                                logger.error("TTS 失败，使用文本发送。")
                                new_chain.append(comp)
                        else:
                            new_chain.append(comp)
                    result.chain = new_chain

            # 文本转图片
            elif (
                result.use_t2i_ is None and self.ctx.astrbot_config["t2i"]
            ) or result.use_t2i_:
                parts = []
                for comp in result.chain:
                    if isinstance(comp, Plain):
                        parts.append("\n\n" + comp.text)
                    else:
                        break
                plain_str = "".join(parts)
                if plain_str and len(plain_str) > self.t2i_word_threshold:
                    render_start = time.time()
                    try:
                        url = await html_renderer.render_t2i(
                            plain_str,
                            return_url=True,
                            use_network=self.t2i_use_network,
                            template_name=self.t2i_active_template,
                        )
                    except BaseException:
                        logger.error("文本转图片失败，使用文本发送。")
                        return
                    if time.time() - render_start > 3:
                        logger.warning(
                            "文本转图片耗时超过了 3 秒，如果觉得很慢可以使用 /t2i 关闭文本转图片模式。",
                        )
                    if url:
                        if url.startswith("http"):
                            result.chain = [Image.fromURL(url)]
                        elif (
                            self.ctx.astrbot_config["t2i_use_file_service"]
                            and self.ctx.astrbot_config["callback_api_base"]
                        ):
                            token = await file_token_service.register_file(url)
                            url = f"{self.ctx.astrbot_config['callback_api_base']}/api/file/{token}"
                            logger.debug(f"已注册：{url}")
                            result.chain = [Image.fromURL(url)]
                        else:
                            result.chain = [Image.fromFileSystem(url)]

            # 触发转发消息
            if event.get_platform_name() == "aiocqhttp":
                word_cnt = 0
                for comp in result.chain:
                    if isinstance(comp, Plain):
                        word_cnt += len(comp.text)
                if word_cnt > self.forward_threshold:
                    node = Node(
                        uin=event.get_self_id(),
                        name="AstrBot",
                        content=[*result.chain],
                    )
                    result.chain = [node]

            has_plain = any(isinstance(item, Plain) for item in result.chain)
            if has_plain:
                # at 回复
                if (
                    self.reply_with_mention
                    and event.get_message_type() != MessageType.FRIEND_MESSAGE
                ):
                    result.chain.insert(
                        0,
                        At(qq=event.get_sender_id(), name=event.get_sender_name()),
                    )
                    if len(result.chain) > 1 and isinstance(result.chain[1], Plain):
                        result.chain[1].text = "\n" + result.chain[1].text

                # 引用回复
                if self.reply_with_quote:
                    if not any(isinstance(item, File) for item in result.chain):
                        result.chain.insert(0, Reply(id=event.message_obj.message_id))<|MERGE_RESOLUTION|>--- conflicted
+++ resolved
@@ -1,11 +1,8 @@
 import re
 import time
 import traceback
-<<<<<<< HEAD
-=======
-
->>>>>>> 932d76d0
 from collections.abc import AsyncGenerator
+from typing import cast
 
 from astrbot.core import file_token_service, html_renderer, logger
 from astrbot.core.message.components import At, File, Image, Node, Plain, Record, Reply
@@ -23,6 +20,8 @@
 
 @register_stage
 class ResultDecorateStage(Stage):
+    content_safe_check_stage: ContentSafetyCheckStage | None
+
     async def initialize(self, ctx: PipelineContext) -> None:
         self.ctx = ctx
         self.reply_prefix = ctx.astrbot_config["platform_settings"]["reply_prefix"]
@@ -86,7 +85,9 @@
         if self.content_safe_check_reply:
             for stage_cls in registered_stages:
                 if stage_cls.__name__ == "ContentSafetyCheckStage":
-                    self.content_safe_check_stage = stage_cls()
+                    self.content_safe_check_stage = cast(
+                        ContentSafetyCheckStage, stage_cls()
+                    )
                     await self.content_safe_check_stage.initialize(ctx)
 
     def _split_text_by_words(self, text: str) -> list[str]:
@@ -112,12 +113,8 @@
         return result if result else [text]
 
     async def process(
-<<<<<<< HEAD
         self,
         event: AstrMessageEvent,
-=======
-        self, event: AstrMessageEvent
->>>>>>> 932d76d0
     ) -> None | AsyncGenerator[None, None]:
         result = event.get_result()
         if result is None or not result.chain:
