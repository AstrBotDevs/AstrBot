--- conflicted
+++ resolved
@@ -11,15 +11,9 @@
 
 async def call_handler(
     event: AstrMessageEvent,
-<<<<<<< HEAD
     handler: T.Callable[..., T.Awaitable[T.Any] | T.AsyncGenerator[T.Any, None]],
-    *args,
-    **kwargs,
-=======
-    handler: T.Callable[..., T.Awaitable[T.Any]],
     *args: T.Any,  # noqa: ANN401
     **kwargs: T.Any,  # noqa: ANN401
->>>>>>> 932d76d0
 ) -> T.AsyncGenerator[T.Any, None]:
     """执行事件处理函数并处理其返回结果
 
