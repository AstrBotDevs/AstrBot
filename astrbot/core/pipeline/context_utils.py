import inspect
import traceback
import typing as T

from astrbot import logger
from astrbot.core.message.message_event_result import CommandResult, MessageEventResult
from astrbot.core.platform.astr_message_event import AstrMessageEvent
from astrbot.core.star.star import star_map
from astrbot.core.star.star_handler import EventType, star_handlers_registry


async def call_handler(
    event: AstrMessageEvent,
    handler: T.Callable[..., T.Awaitable[T.Any] | T.AsyncGenerator[T.Any, None]],
    *args,
    **kwargs,
) -> T.AsyncGenerator[T.Any, None]:
    """执行事件处理函数并处理其返回结果

    该方法负责调用处理函数并处理不同类型的返回值。它支持两种类型的处理函数:
    1. 异步生成器: 实现洋葱模型，每次 yield 都会将控制权交回上层
    2. 协程: 执行一次并处理返回值

    Args:
        event (AstrMessageEvent): 事件对象
        handler (Awaitable): 事件处理函数

    Returns:
        AsyncGenerator[None, None]: 异步生成器，用于在管道中传递控制流

    """
    ready_to_call = None  # 一个协程或者异步生成器

    trace_ = None

    try:
        ready_to_call = handler(event, *args, **kwargs)
    except TypeError:
        logger.error("处理函数参数不匹配，请检查 handler 的定义。", exc_info=True)

    if not ready_to_call:
        return

    if inspect.isasyncgen(ready_to_call):
        _has_yielded = False
        try:
            async for ret in ready_to_call:
                # 这里逐步执行异步生成器, 对于每个 yield 返回的 ret, 执行下面的代码
                # 返回值只能是 MessageEventResult 或者 None（无返回值）
                _has_yielded = True
                if isinstance(ret, (MessageEventResult, CommandResult)):
                    # 如果返回值是 MessageEventResult, 设置结果并继续
                    event.set_result(ret)
                    yield
                else:
                    # 如果返回值是 None, 则不设置结果并继续
                    # 继续执行后续阶段
                    yield ret
            if not _has_yielded:
                # 如果这个异步生成器没有执行到 yield 分支
                yield
        except Exception as e:
            logger.error(f"Previous Error: {trace_}")
            raise e
    elif inspect.iscoroutine(ready_to_call):
        # 如果只是一个协程, 直接执行
        ret = await ready_to_call
        if isinstance(ret, (MessageEventResult, CommandResult)):
            event.set_result(ret)
            yield
        else:
            yield ret


async def call_event_hook(
    event: AstrMessageEvent,
    hook_type: EventType,
    *args,
    **kwargs,
) -> bool:
    """调用事件钩子函数

    Returns:
        bool: 如果事件被终止，返回 True
    #

    """
    handlers = star_handlers_registry.get_handlers_by_event_type(
        hook_type,
        plugins_name=event.plugins_name,
    )
    for handler in handlers:
        try:
            logger.debug(
                f"hook({hook_type.name}) -> {star_map[handler.handler_module_path].name} - {handler.handler_name}",
            )
            await handler.handler(event, *args, **kwargs)
        except BaseException:
            logger.error(traceback.format_exc())

        if event.is_stopped():
            logger.info(
                f"{star_map[handler.handler_module_path].name} - {handler.handler_name} 终止了事件传播。",
            )
            return True

<<<<<<< HEAD
    return event.is_stopped()


async def call_local_llm_tool(
    context: ContextWrapper[AstrAgentContext],
    handler: T.Callable[..., T.Awaitable[T.Any] | T.AsyncGenerator[T.Any, None]],
    method_name: str,
    *args,
    **kwargs,
) -> T.AsyncGenerator[T.Any, None]:
    """执行本地 LLM 工具的处理函数并处理其返回结果"""
    ready_to_call = None  # 一个协程或者异步生成器

    trace_ = None

    event = context.context.event

    try:
        if method_name == "run" or method_name == "decorator_handler":
            ready_to_call = handler(event, *args, **kwargs)
        elif method_name == "call":
            ready_to_call = handler(context, *args, **kwargs)
        else:
            raise ValueError(f"未知的方法名: {method_name}")
    except ValueError as e:
        logger.error(f"调用本地 LLM 工具时出错: {e}", exc_info=True)
    except TypeError:
        logger.error("处理函数参数不匹配，请检查 handler 的定义。", exc_info=True)
    except Exception as e:
        trace_ = traceback.format_exc()
        logger.error(f"调用本地 LLM 工具时出错: {e}\n{trace_}")

    if not ready_to_call:
        return

    if inspect.isasyncgen(ready_to_call):
        _has_yielded = False
        try:
            async for ret in ready_to_call:
                # 这里逐步执行异步生成器, 对于每个 yield 返回的 ret, 执行下面的代码
                # 返回值只能是 MessageEventResult 或者 None（无返回值）
                _has_yielded = True
                if isinstance(ret, (MessageEventResult, CommandResult)):
                    # 如果返回值是 MessageEventResult, 设置结果并继续
                    event.set_result(ret)
                    yield
                else:
                    # 如果返回值是 None, 则不设置结果并继续
                    # 继续执行后续阶段
                    yield ret
            if not _has_yielded:
                # 如果这个异步生成器没有执行到 yield 分支
                yield
        except Exception as e:
            logger.error(f"Previous Error: {trace_}")
            raise e
    elif inspect.iscoroutine(ready_to_call):
        # 如果只是一个协程, 直接执行
        ret = await ready_to_call
        if isinstance(ret, (MessageEventResult, CommandResult)):
            event.set_result(ret)
            yield
        else:
            yield ret
=======
    return event.is_stopped()
>>>>>>> adbb8453
<|MERGE_RESOLUTION|>--- conflicted
+++ resolved
@@ -104,71 +104,4 @@
             )
             return True
 
-<<<<<<< HEAD
-    return event.is_stopped()
-
-
-async def call_local_llm_tool(
-    context: ContextWrapper[AstrAgentContext],
-    handler: T.Callable[..., T.Awaitable[T.Any] | T.AsyncGenerator[T.Any, None]],
-    method_name: str,
-    *args,
-    **kwargs,
-) -> T.AsyncGenerator[T.Any, None]:
-    """执行本地 LLM 工具的处理函数并处理其返回结果"""
-    ready_to_call = None  # 一个协程或者异步生成器
-
-    trace_ = None
-
-    event = context.context.event
-
-    try:
-        if method_name == "run" or method_name == "decorator_handler":
-            ready_to_call = handler(event, *args, **kwargs)
-        elif method_name == "call":
-            ready_to_call = handler(context, *args, **kwargs)
-        else:
-            raise ValueError(f"未知的方法名: {method_name}")
-    except ValueError as e:
-        logger.error(f"调用本地 LLM 工具时出错: {e}", exc_info=True)
-    except TypeError:
-        logger.error("处理函数参数不匹配，请检查 handler 的定义。", exc_info=True)
-    except Exception as e:
-        trace_ = traceback.format_exc()
-        logger.error(f"调用本地 LLM 工具时出错: {e}\n{trace_}")
-
-    if not ready_to_call:
-        return
-
-    if inspect.isasyncgen(ready_to_call):
-        _has_yielded = False
-        try:
-            async for ret in ready_to_call:
-                # 这里逐步执行异步生成器, 对于每个 yield 返回的 ret, 执行下面的代码
-                # 返回值只能是 MessageEventResult 或者 None（无返回值）
-                _has_yielded = True
-                if isinstance(ret, (MessageEventResult, CommandResult)):
-                    # 如果返回值是 MessageEventResult, 设置结果并继续
-                    event.set_result(ret)
-                    yield
-                else:
-                    # 如果返回值是 None, 则不设置结果并继续
-                    # 继续执行后续阶段
-                    yield ret
-            if not _has_yielded:
-                # 如果这个异步生成器没有执行到 yield 分支
-                yield
-        except Exception as e:
-            logger.error(f"Previous Error: {trace_}")
-            raise e
-    elif inspect.iscoroutine(ready_to_call):
-        # 如果只是一个协程, 直接执行
-        ret = await ready_to_call
-        if isinstance(ret, (MessageEventResult, CommandResult)):
-            event.set_result(ret)
-            yield
-        else:
-            yield ret
-=======
-    return event.is_stopped()
->>>>>>> adbb8453
+    return event.is_stopped()