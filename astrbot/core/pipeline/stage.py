--- conflicted
+++ resolved
@@ -1,13 +1,8 @@
 from __future__ import annotations
 
 import abc
-<<<<<<< HEAD
 from collections.abc import AsyncGenerator
 
-=======
-
-from collections.abc import AsyncGenerator
->>>>>>> 932d76d0
 from astrbot.core.platform.astr_message_event import AstrMessageEvent
 
 from .context import PipelineContext
@@ -35,14 +30,10 @@
         raise NotImplementedError
 
     @abc.abstractmethod
-<<<<<<< HEAD
     async def process(
         self,
         event: AstrMessageEvent,
-    ) -> None | AsyncGenerator[None, None]:
-=======
-    async def process(self, event: AstrMessageEvent) -> None | AsyncGenerator[None]:
->>>>>>> 932d76d0
+    ) -> None | AsyncGenerator[None]:
         """处理事件
 
         Args:
