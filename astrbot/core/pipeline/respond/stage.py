--- conflicted
+++ resolved
@@ -4,15 +4,6 @@
 from collections.abc import AsyncGenerator
 
 import astrbot.core.message.components as Comp
-<<<<<<< HEAD
-=======
-
-from collections.abc import AsyncGenerator
-from ..stage import register_stage, Stage
-from ..context import PipelineContext, call_event_hook
-from astrbot.core.platform.astr_message_event import AstrMessageEvent
-from astrbot.core.message.message_event_result import MessageChain, ResultContentType
->>>>>>> 932d76d0
 from astrbot.core import logger
 from astrbot.core.message.components import BaseMessageComponent, ComponentType
 from astrbot.core.message.message_event_result import MessageChain, ResultContentType
@@ -161,12 +152,8 @@
         return extracted
 
     async def process(
-<<<<<<< HEAD
         self,
         event: AstrMessageEvent,
-=======
-        self, event: AstrMessageEvent
->>>>>>> 932d76d0
     ) -> None | AsyncGenerator[None, None]:
         result = event.get_result()
         if result is None:
