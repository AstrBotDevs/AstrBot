import asyncio
import base64
import inspect
import json
import os
import random
import re
from collections.abc import AsyncGenerator

from openai import AsyncAzureOpenAI, AsyncOpenAI
from openai._exceptions import NotFoundError
from openai.lib.streaming.chat._completions import ChatCompletionStreamState
from openai.types.chat.chat_completion import ChatCompletion
from openai.types.chat.chat_completion_chunk import ChatCompletionChunk
from openai.types.completion_usage import CompletionUsage

import astrbot.core.message.components as Comp
from astrbot import logger
from astrbot.api.provider import Provider
from astrbot.core.agent.message import ContentPart, ImageURLPart, Message, TextPart
from astrbot.core.agent.tool import ToolSet
from astrbot.core.message.message_event_result import MessageChain
from astrbot.core.provider.entities import LLMResponse, TokenUsage, ToolCallsResult
from astrbot.core.utils.io import download_image_by_url

from ..register import register_provider_adapter


@register_provider_adapter(
    "openai_chat_completion",
    "OpenAI API Chat Completion 提供商适配器",
)
class ProviderOpenAIOfficial(Provider):
    def __init__(self, provider_config, provider_settings) -> None:
        super().__init__(provider_config, provider_settings)
        self.chosen_api_key = None
        self.api_keys: list = super().get_keys()
        self.chosen_api_key = self.api_keys[0] if len(self.api_keys) > 0 else None
        self.timeout = provider_config.get("timeout", 120)
        self.custom_headers = provider_config.get("custom_headers", {})
        if isinstance(self.timeout, str):
            self.timeout = int(self.timeout)

        if not isinstance(self.custom_headers, dict) or not self.custom_headers:
            self.custom_headers = None
        else:
            for key in self.custom_headers:
                self.custom_headers[key] = str(self.custom_headers[key])

        if "api_version" in provider_config:
            # Using Azure OpenAI API
            self.client = AsyncAzureOpenAI(
                api_key=self.chosen_api_key,
                api_version=provider_config.get("api_version", None),
                default_headers=self.custom_headers,
                base_url=provider_config.get("api_base", ""),
                timeout=self.timeout,
            )
        else:
            # Using OpenAI Official API
            self.client = AsyncOpenAI(
                api_key=self.chosen_api_key,
                base_url=provider_config.get("api_base", None),
                default_headers=self.custom_headers,
                timeout=self.timeout,
            )

        self.default_params = inspect.signature(
            self.client.chat.completions.create,
        ).parameters.keys()

        model = provider_config.get("model", "unknown")
        self.set_model(model)

        self.reasoning_key = "reasoning_content"

<<<<<<< HEAD
    def _maybe_inject_xai_search(self, payloads: dict, **kwargs) -> None:
        """当开启 xAI 原生搜索时，向请求体注入 Live Search 参数。

        - 仅在 provider_config.xai_native_search 为 True 时生效
        - 默认注入 {"mode": "auto"}
        - 允许通过 kwargs 使用 xai_search_mode 覆盖（on/auto/off）
        """
        if not bool(self.provider_config.get("xai_native_search", False)):
            return

        mode = kwargs.get("xai_search_mode", "auto")
        mode = str(mode).lower()
        if mode not in ("auto", "on", "off"):
            mode = "auto"

        # off 时不注入，保持与未开启一致
        if mode == "off":
            return

        # OpenAI SDK 不识别的字段会在 _query/_query_stream 中放入 extra_body
        payloads["search_parameters"] = {"mode": mode}

=======
>>>>>>> f26867c7
    async def get_models(self):
        try:
            models_str = []
            models = await self.client.models.list()
            models = sorted(models.data, key=lambda x: x.id)
            for model in models:
                models_str.append(model.id)
            return models_str
        except NotFoundError as e:
            raise Exception(f"获取模型列表失败：{e}")

    async def _query(self, payloads: dict, tools: ToolSet | None) -> LLMResponse:
        if tools:
            model = payloads.get("model", "").lower()
            omit_empty_param_field = "gemini" in model
            tool_list = tools.get_func_desc_openai_style(
                omit_empty_parameter_field=omit_empty_param_field,
            )
            if tool_list:
                payloads["tools"] = tool_list

        # 不在默认参数中的参数放在 extra_body 中
        extra_body = {}
        to_del = []
        for key in payloads:
            if key not in self.default_params:
                extra_body[key] = payloads[key]
                to_del.append(key)
        for key in to_del:
            del payloads[key]

        # 读取并合并 custom_extra_body 配置
        custom_extra_body = self.provider_config.get("custom_extra_body", {})
        if isinstance(custom_extra_body, dict):
            extra_body.update(custom_extra_body)

        model = payloads.get("model", "").lower()

        completion = await self.client.chat.completions.create(
            **payloads,
            stream=False,
            extra_body=extra_body,
        )

        if not isinstance(completion, ChatCompletion):
            raise Exception(
                f"API 返回的 completion 类型错误：{type(completion)}: {completion}。",
            )

        logger.debug(f"completion: {completion}")

        llm_response = await self._parse_openai_completion(completion, tools)

        return llm_response

    async def _query_stream(
        self,
        payloads: dict,
        tools: ToolSet | None,
    ) -> AsyncGenerator[LLMResponse, None]:
        """流式查询API，逐步返回结果"""
        if tools:
            model = payloads.get("model", "").lower()
            omit_empty_param_field = "gemini" in model
            tool_list = tools.get_func_desc_openai_style(
                omit_empty_parameter_field=omit_empty_param_field,
            )
            if tool_list:
                payloads["tools"] = tool_list

        # 不在默认参数中的参数放在 extra_body 中
        extra_body = {}

        # 读取并合并 custom_extra_body 配置
        custom_extra_body = self.provider_config.get("custom_extra_body", {})
        if isinstance(custom_extra_body, dict):
            extra_body.update(custom_extra_body)

        to_del = []
        for key in payloads:
            if key not in self.default_params:
                extra_body[key] = payloads[key]
                to_del.append(key)
        for key in to_del:
            del payloads[key]

        stream = await self.client.chat.completions.create(
            **payloads,
            stream=True,
            extra_body=extra_body,
        )

        llm_response = LLMResponse("assistant", is_chunk=True)

        state = ChatCompletionStreamState()

        async for chunk in stream:
            try:
                state.handle_chunk(chunk)
            except Exception as e:
                logger.warning("Saving chunk state error: " + str(e))
            if len(chunk.choices) == 0:
                continue
            delta = chunk.choices[0].delta
            # logger.debug(f"chunk delta: {delta}")
            # handle the content delta
            reasoning = self._extract_reasoning_content(chunk)
            _y = False
            llm_response.id = chunk.id
            if reasoning:
                llm_response.reasoning_content = reasoning
                _y = True
            if delta.content:
                completion_text = delta.content
                llm_response.result_chain = MessageChain(
                    chain=[Comp.Plain(completion_text)],
                )
                _y = True
            if chunk.usage:
                llm_response.usage = self._extract_usage(chunk.usage)
            if _y:
                yield llm_response

        final_completion = state.get_final_completion()
        llm_response = await self._parse_openai_completion(final_completion, tools)

        yield llm_response

    def _extract_reasoning_content(
        self,
        completion: ChatCompletion | ChatCompletionChunk,
    ) -> str:
        """Extract reasoning content from OpenAI ChatCompletion if available."""
        reasoning_text = ""
        if len(completion.choices) == 0:
            return reasoning_text
        if isinstance(completion, ChatCompletion):
            choice = completion.choices[0]
            reasoning_attr = getattr(choice.message, self.reasoning_key, None)
            if reasoning_attr:
                reasoning_text = str(reasoning_attr)
        elif isinstance(completion, ChatCompletionChunk):
            delta = completion.choices[0].delta
            reasoning_attr = getattr(delta, self.reasoning_key, None)
            if reasoning_attr:
                reasoning_text = str(reasoning_attr)
        return reasoning_text

    def _extract_usage(self, usage: CompletionUsage) -> TokenUsage:
        ptd = usage.prompt_tokens_details
        cached = ptd.cached_tokens if ptd and ptd.cached_tokens else 0
        prompt_tokens = 0 if usage.prompt_tokens is None else usage.prompt_tokens
        completion_tokens = (
            0 if usage.completion_tokens is None else usage.completion_tokens
        )
        return TokenUsage(
            input_other=prompt_tokens - cached,
            input_cached=cached,
            output=completion_tokens,
        )

    async def _parse_openai_completion(
        self, completion: ChatCompletion, tools: ToolSet | None
    ) -> LLMResponse:
        """Parse OpenAI ChatCompletion into LLMResponse"""
        llm_response = LLMResponse("assistant")

        if len(completion.choices) == 0:
            raise Exception("API 返回的 completion 为空。")
        choice = completion.choices[0]

        # parse the text completion
        if choice.message.content is not None:
            # text completion
            completion_text = str(choice.message.content).strip()
            # specially, some providers may set <think> tags around reasoning content in the completion text,
            # we use regex to remove them, and store then in reasoning_content field
            reasoning_pattern = re.compile(r"<think>(.*?)</think>", re.DOTALL)
            matches = reasoning_pattern.findall(completion_text)
            if matches:
                llm_response.reasoning_content = "\n".join(
                    [match.strip() for match in matches],
                )
                completion_text = reasoning_pattern.sub("", completion_text).strip()
            llm_response.result_chain = MessageChain().message(completion_text)

        # parse the reasoning content if any
        # the priority is higher than the <think> tag extraction
        llm_response.reasoning_content = self._extract_reasoning_content(completion)

        # parse tool calls if any
        if choice.message.tool_calls and tools is not None:
            args_ls = []
            func_name_ls = []
            tool_call_ids = []
            tool_call_extra_content_dict = {}
            for tool_call in choice.message.tool_calls:
                if isinstance(tool_call, str):
                    # workaround for #1359
                    tool_call = json.loads(tool_call)
                if tools is None:
                    # 工具集未提供
                    # Should be unreachable
                    raise Exception("工具集未提供")
                for tool in tools.func_list:
                    if (
                        tool_call.type == "function"
                        and tool.name == tool_call.function.name
                    ):
                        # workaround for #1454
                        if isinstance(tool_call.function.arguments, str):
                            args = json.loads(tool_call.function.arguments)
                        else:
                            args = tool_call.function.arguments
                        args_ls.append(args)
                        func_name_ls.append(tool_call.function.name)
                        tool_call_ids.append(tool_call.id)

                        # gemini-2.5 / gemini-3 series extra_content handling
                        extra_content = getattr(tool_call, "extra_content", None)
                        if extra_content is not None:
                            tool_call_extra_content_dict[tool_call.id] = extra_content
            llm_response.role = "tool"
            llm_response.tools_call_args = args_ls
            llm_response.tools_call_name = func_name_ls
            llm_response.tools_call_ids = tool_call_ids
            llm_response.tools_call_extra_content = tool_call_extra_content_dict
        # specially handle finish reason
        if choice.finish_reason == "content_filter":
            raise Exception(
                "API 返回的 completion 由于内容安全过滤被拒绝(非 AstrBot)。",
            )
        if llm_response.completion_text is None and not llm_response.tools_call_args:
            logger.error(f"API 返回的 completion 无法解析：{completion}。")
            raise Exception(f"API 返回的 completion 无法解析：{completion}。")

        llm_response.raw_completion = completion
        llm_response.id = completion.id

        if completion.usage:
            llm_response.usage = self._extract_usage(completion.usage)

        return llm_response

    async def _prepare_chat_payload(
        self,
        prompt: str | None,
        image_urls: list[str] | None = None,
        contexts: list[dict] | list[Message] | None = None,
        system_prompt: str | None = None,
        tool_calls_result: ToolCallsResult | list[ToolCallsResult] | None = None,
        model: str | None = None,
        extra_user_content_parts: list[ContentPart] | None = None,
        **kwargs,
    ) -> tuple:
        """准备聊天所需的有效载荷和上下文"""
        if contexts is None:
            contexts = []
        new_record = None
        if prompt is not None:
            new_record = await self.assemble_context(
                prompt, image_urls, extra_user_content_parts
            )
        context_query = self._ensure_message_to_dicts(contexts)
        if new_record:
            context_query.append(new_record)
        if system_prompt:
            context_query.insert(0, {"role": "system", "content": system_prompt})

        for part in context_query:
            if "_no_save" in part:
                del part["_no_save"]

        # tool calls result
        if tool_calls_result:
            if isinstance(tool_calls_result, ToolCallsResult):
                context_query.extend(tool_calls_result.to_openai_messages())
            else:
                for tcr in tool_calls_result:
                    context_query.extend(tcr.to_openai_messages())

        model = model or self.get_model()

        payloads = {"messages": context_query, "model": model}

        self._finally_convert_payload(payloads)

        return payloads, context_query

    def _finally_convert_payload(self, payloads: dict):
        """Finally convert the payload. Such as think part conversion, tool inject."""
        for message in payloads.get("messages", []):
            if message.get("role") == "assistant" and isinstance(
                message.get("content"), list
            ):
                reasoning_content = ""
                new_content = []  # not including think part
                for part in message["content"]:
                    if part.get("type") == "think":
                        reasoning_content += str(part.get("think"))
                    else:
                        new_content.append(part)
                message["content"] = new_content
                # reasoning key is "reasoning_content"
                if reasoning_content:
                    message["reasoning_content"] = reasoning_content

    async def _handle_api_error(
        self,
        e: Exception,
        payloads: dict,
        context_query: list,
        func_tool: ToolSet | None,
        chosen_key: str,
        available_api_keys: list[str],
        retry_cnt: int,
        max_retries: int,
    ) -> tuple:
        """处理API错误并尝试恢复"""
        if "429" in str(e):
            logger.warning(
                f"API 调用过于频繁，尝试使用其他 Key 重试。当前 Key: {chosen_key[:12]}",
            )
            # 最后一次不等待
            if retry_cnt < max_retries - 1:
                await asyncio.sleep(1)
            available_api_keys.remove(chosen_key)
            if len(available_api_keys) > 0:
                chosen_key = random.choice(available_api_keys)
                return (
                    False,
                    chosen_key,
                    available_api_keys,
                    payloads,
                    context_query,
                    func_tool,
                )
            raise e
        if "maximum context length" in str(e):
            logger.warning(
                f"上下文长度超过限制。尝试弹出最早的记录然后重试。当前记录条数: {len(context_query)}",
            )
            await self.pop_record(context_query)
            payloads["messages"] = context_query
            return (
                False,
                chosen_key,
                available_api_keys,
                payloads,
                context_query,
                func_tool,
            )
        if "The model is not a VLM" in str(e):  # siliconcloud
            # 尝试删除所有 image
            new_contexts = await self._remove_image_from_context(context_query)
            payloads["messages"] = new_contexts
            context_query = new_contexts
            return (
                False,
                chosen_key,
                available_api_keys,
                payloads,
                context_query,
                func_tool,
            )
        if (
            "Function calling is not enabled" in str(e)
            or ("tool" in str(e).lower() and "support" in str(e).lower())
            or ("function" in str(e).lower() and "support" in str(e).lower())
        ):
            # openai, ollama, gemini openai, siliconcloud 的错误提示与 code 不统一，只能通过字符串匹配
            logger.info(
                f"{self.get_model()} 不支持函数工具调用，已自动去除，不影响使用。",
            )
            payloads.pop("tools", None)
            return False, chosen_key, available_api_keys, payloads, context_query, None
        # logger.error(f"发生了错误。Provider 配置如下: {self.provider_config}")

        if "tool" in str(e).lower() and "support" in str(e).lower():
            logger.error("疑似该模型不支持函数调用工具调用。请输入 /tool off_all")

        if "Connection error." in str(e):
            proxy = os.environ.get("http_proxy", None)
            if proxy:
                logger.error(
                    f"可能为代理原因，请检查代理是否正常。当前代理: {proxy}",
                )

        raise e

    async def text_chat(
        self,
        prompt=None,
        session_id=None,
        image_urls=None,
        func_tool=None,
        contexts=None,
        system_prompt=None,
        tool_calls_result=None,
        model=None,
        extra_user_content_parts=None,
        **kwargs,
    ) -> LLMResponse:
        payloads, context_query = await self._prepare_chat_payload(
            prompt,
            image_urls,
            contexts,
            system_prompt,
            tool_calls_result,
            model=model,
            extra_user_content_parts=extra_user_content_parts,
            **kwargs,
        )

        llm_response = None
        max_retries = 10
        available_api_keys = self.api_keys.copy()
        chosen_key = random.choice(available_api_keys)

        last_exception = None
        retry_cnt = 0
        for retry_cnt in range(max_retries):
            try:
                self.client.api_key = chosen_key
                llm_response = await self._query(payloads, func_tool)
                break
            except Exception as e:
                last_exception = e
                (
                    success,
                    chosen_key,
                    available_api_keys,
                    payloads,
                    context_query,
                    func_tool,
                ) = await self._handle_api_error(
                    e,
                    payloads,
                    context_query,
                    func_tool,
                    chosen_key,
                    available_api_keys,
                    retry_cnt,
                    max_retries,
                )
                if success:
                    break

        if retry_cnt == max_retries - 1 or llm_response is None:
            logger.error(f"API 调用失败，重试 {max_retries} 次仍然失败。")
            if last_exception is None:
                raise Exception("未知错误")
            raise last_exception
        return llm_response

    async def text_chat_stream(
        self,
        prompt=None,
        session_id=None,
        image_urls=None,
        func_tool=None,
        contexts=None,
        system_prompt=None,
        tool_calls_result=None,
        model=None,
        **kwargs,
    ) -> AsyncGenerator[LLMResponse, None]:
        """流式对话，与服务商交互并逐步返回结果"""
        payloads, context_query = await self._prepare_chat_payload(
            prompt,
            image_urls,
            contexts,
            system_prompt,
            tool_calls_result,
            model=model,
            **kwargs,
        )

        max_retries = 10
        available_api_keys = self.api_keys.copy()
        chosen_key = random.choice(available_api_keys)

        last_exception = None
        retry_cnt = 0
        for retry_cnt in range(max_retries):
            try:
                self.client.api_key = chosen_key
                async for response in self._query_stream(payloads, func_tool):
                    yield response
                break
            except Exception as e:
                last_exception = e
                (
                    success,
                    chosen_key,
                    available_api_keys,
                    payloads,
                    context_query,
                    func_tool,
                ) = await self._handle_api_error(
                    e,
                    payloads,
                    context_query,
                    func_tool,
                    chosen_key,
                    available_api_keys,
                    retry_cnt,
                    max_retries,
                )
                if success:
                    break

        if retry_cnt == max_retries - 1:
            logger.error(f"API 调用失败，重试 {max_retries} 次仍然失败。")
            if last_exception is None:
                raise Exception("未知错误")
            raise last_exception

    async def _remove_image_from_context(self, contexts: list):
        """从上下文中删除所有带有 image 的记录"""
        new_contexts = []

        for context in contexts:
            if "content" in context and isinstance(context["content"], list):
                # continue
                new_content = []
                for item in context["content"]:
                    if isinstance(item, dict) and "image_url" in item:
                        continue
                    new_content.append(item)
                if not new_content:
                    # 用户只发了图片
                    new_content = [{"type": "text", "text": "[图片]"}]
                context["content"] = new_content
            new_contexts.append(context)
        return new_contexts

    def get_current_key(self) -> str:
        return self.client.api_key

    def get_keys(self) -> list[str]:
        return self.api_keys

    def set_key(self, key) -> None:
        self.client.api_key = key

    async def assemble_context(
        self,
        text: str,
        image_urls: list[str] | None = None,
        extra_user_content_parts: list[ContentPart] | None = None,
    ) -> dict:
        """组装成符合 OpenAI 格式的 role 为 user 的消息段"""

        async def resolve_image_part(image_url: str) -> dict | None:
            if image_url.startswith("http"):
                image_path = await download_image_by_url(image_url)
                image_data = await self.encode_image_bs64(image_path)
            elif image_url.startswith("file:///"):
                image_path = image_url.replace("file:///", "")
                image_data = await self.encode_image_bs64(image_path)
            else:
                image_data = await self.encode_image_bs64(image_url)
            if not image_data:
                logger.warning(f"图片 {image_url} 得到的结果为空，将忽略。")
                return None
            return {
                "type": "image_url",
                "image_url": {"url": image_data},
            }

        # 构建内容块列表
        content_blocks = []

        # 1. 用户原始发言（OpenAI 建议：用户发言在前）
        if text:
            content_blocks.append({"type": "text", "text": text})
        elif image_urls:
            # 如果没有文本但有图片，添加占位文本
            content_blocks.append({"type": "text", "text": "[图片]"})
        elif extra_user_content_parts:
            # 如果只有额外内容块，也需要添加占位文本
            content_blocks.append({"type": "text", "text": " "})

        # 2. 额外的内容块（系统提醒、指令等）
        if extra_user_content_parts:
            for part in extra_user_content_parts:
                if isinstance(part, TextPart):
                    content_blocks.append({"type": "text", "text": part.text})
                elif isinstance(part, ImageURLPart):
                    image_part = await resolve_image_part(part.image_url.url)
                    if image_part:
                        content_blocks.append(image_part)
                else:
                    raise ValueError(f"不支持的额外内容块类型: {type(part)}")

        # 3. 图片内容
        if image_urls:
            for image_url in image_urls:
                image_part = await resolve_image_part(image_url)
                if image_part:
                    content_blocks.append(image_part)

        # 如果只有主文本且没有额外内容块和图片，返回简单格式以保持向后兼容
        if (
            text
            and not extra_user_content_parts
            and not image_urls
            and len(content_blocks) == 1
            and content_blocks[0]["type"] == "text"
        ):
            return {"role": "user", "content": content_blocks[0]["text"]}

        # 否则返回多模态格式
        return {"role": "user", "content": content_blocks}

    async def encode_image_bs64(self, image_url: str) -> str:
        """将图片转换为 base64"""
        if image_url.startswith("base64://"):
            return image_url.replace("base64://", "data:image/jpeg;base64,")
        with open(image_url, "rb") as f:
            image_bs64 = base64.b64encode(f.read()).decode("utf-8")
            return "data:image/jpeg;base64," + image_bs64<|MERGE_RESOLUTION|>--- conflicted
+++ resolved
@@ -74,31 +74,6 @@
 
         self.reasoning_key = "reasoning_content"
 
-<<<<<<< HEAD
-    def _maybe_inject_xai_search(self, payloads: dict, **kwargs) -> None:
-        """当开启 xAI 原生搜索时，向请求体注入 Live Search 参数。
-
-        - 仅在 provider_config.xai_native_search 为 True 时生效
-        - 默认注入 {"mode": "auto"}
-        - 允许通过 kwargs 使用 xai_search_mode 覆盖（on/auto/off）
-        """
-        if not bool(self.provider_config.get("xai_native_search", False)):
-            return
-
-        mode = kwargs.get("xai_search_mode", "auto")
-        mode = str(mode).lower()
-        if mode not in ("auto", "on", "off"):
-            mode = "auto"
-
-        # off 时不注入，保持与未开启一致
-        if mode == "off":
-            return
-
-        # OpenAI SDK 不识别的字段会在 _query/_query_stream 中放入 extra_body
-        payloads["search_parameters"] = {"mode": mode}
-
-=======
->>>>>>> f26867c7
     async def get_models(self):
         try:
             models_str = []
