import asyncio
import base64
import inspect
import json
import os
import random
from collections.abc import AsyncGenerator

from openai import AsyncAzureOpenAI, AsyncOpenAI
from openai._exceptions import NotFoundError, UnprocessableEntityError
from openai.lib.streaming.chat._completions import ChatCompletionStreamState
from openai.types.chat.chat_completion import ChatCompletion

import astrbot.core.message.components as Comp
from astrbot import logger
from astrbot.api.provider import Provider
from astrbot.core.agent.message import Message
from astrbot.core.agent.tool import ToolSet
from astrbot.core.message.message_event_result import MessageChain
from astrbot.core.provider.entities import LLMResponse, ToolCallsResult
from astrbot.core.utils.io import download_image_by_url

from ..register import register_provider_adapter


@register_provider_adapter(
    "openai_chat_completion",
    "OpenAI API Chat Completion 提供商适配器",
)
class ProviderOpenAIOfficial(Provider):
    def __init__(
        self,
        provider_config,
        provider_settings,
        default_persona=None,
    ) -> None:
        super().__init__(
            provider_config,
            provider_settings,
            default_persona,
        )
        self.chosen_api_key = None
        self.api_keys: list = super().get_keys()
        self.chosen_api_key = self.api_keys[0] if len(self.api_keys) > 0 else None
        self.timeout = provider_config.get("timeout", 120)
        if isinstance(self.timeout, str):
            self.timeout = int(self.timeout)
        # 适配 azure openai #332
        if "api_version" in provider_config:
            # 使用 azure api
            self.client = AsyncAzureOpenAI(
                api_key=self.chosen_api_key,
                api_version=provider_config.get("api_version", None),
                base_url=provider_config.get("api_base", ""),
                timeout=self.timeout,
            )
        else:
            # 使用 openai api
            self.client = AsyncOpenAI(
                api_key=self.chosen_api_key,
                base_url=provider_config.get("api_base", None),
                timeout=self.timeout,
            )

        self.default_params = inspect.signature(
            self.client.chat.completions.create,
        ).parameters.keys()

        model_config = provider_config.get("model_config", {})
        model = model_config.get("model", "unknown")
        self.set_model(model)

    def _maybe_inject_xai_search(self, payloads: dict, **kwargs):
        """当开启 xAI 原生搜索时，向请求体注入 Live Search 参数。

        - 仅在 provider_config.xai_native_search 为 True 时生效
        - 默认注入 {"mode": "auto"}
        - 允许通过 kwargs 使用 xai_search_mode 覆盖（on/auto/off）
        """
        if not bool(self.provider_config.get("xai_native_search", False)):
            return

        mode = kwargs.get("xai_search_mode", "auto")
        mode = str(mode).lower()
        if mode not in ("auto", "on", "off"):
            mode = "auto"

        # off 时不注入，保持与未开启一致
        if mode == "off":
            return

        # OpenAI SDK 不识别的字段会在 _query/_query_stream 中放入 extra_body
        payloads["search_parameters"] = {"mode": mode}

    async def get_models(self):
        try:
            models_str = []
            models = await self.client.models.list()
            models = sorted(models.data, key=lambda x: x.id)
            for model in models:
                models_str.append(model.id)
            return models_str
        except NotFoundError as e:
            raise Exception(f"获取模型列表失败：{e}")

    async def _query(self, payloads: dict, tools: ToolSet | None) -> LLMResponse:
        if tools:
            model = payloads.get("model", "").lower()
            omit_empty_param_field = "gemini" in model
            tool_list = tools.get_func_desc_openai_style(
                omit_empty_parameter_field=omit_empty_param_field,
            )
            if tool_list:
                payloads["tools"] = tool_list

        # 不在默认参数中的参数放在 extra_body 中
        extra_body = {}
        to_del = []
        for key in payloads:
            if key not in self.default_params:
                extra_body[key] = payloads[key]
                to_del.append(key)
        for key in to_del:
            del payloads[key]

        # 读取并合并 custom_extra_body 配置
        custom_extra_body = self.provider_config.get("custom_extra_body", {})
        if isinstance(custom_extra_body, dict):
            extra_body.update(custom_extra_body)

        model = payloads.get("model", "").lower()

        # 针对 deepseek 模型的特殊处理：deepseek-reasoner调用必须移除 tools ，否则将被切换至 deepseek-chat
        if model == "deepseek-reasoner" and "tools" in payloads:
            del payloads["tools"]

        completion = await self.client.chat.completions.create(
            **payloads,
            stream=False,
            extra_body=extra_body,
        )

        if not isinstance(completion, ChatCompletion):
            raise Exception(
                f"API 返回的 completion 类型错误：{type(completion)}: {completion}。",
            )

        logger.debug(f"completion: {completion}")

        llm_response = await self.parse_openai_completion(completion, tools)

        return llm_response

    async def _query_stream(
<<<<<<< HEAD
        self, payloads: dict, tools: ToolSet | None
=======
        self,
        payloads: dict,
        tools: ToolSet | None,
>>>>>>> 2930cc3f
    ) -> AsyncGenerator[LLMResponse, None]:
        """流式查询API，逐步返回结果"""
        if tools:
            model = payloads.get("model", "").lower()
            omit_empty_param_field = "gemini" in model
            tool_list = tools.get_func_desc_openai_style(
                omit_empty_parameter_field=omit_empty_param_field,
            )
            if tool_list:
                payloads["tools"] = tool_list

        # 不在默认参数中的参数放在 extra_body 中
        extra_body = {}

        # 读取并合并 custom_extra_body 配置
        custom_extra_body = self.provider_config.get("custom_extra_body", {})
        if isinstance(custom_extra_body, dict):
            extra_body.update(custom_extra_body)

        to_del = []
        for key in payloads:
            if key not in self.default_params:
                extra_body[key] = payloads[key]
                to_del.append(key)
        for key in to_del:
            del payloads[key]

        stream = await self.client.chat.completions.create(
            **payloads,
            stream=True,
            extra_body=extra_body,
        )

        llm_response = LLMResponse("assistant", is_chunk=True)

        state = ChatCompletionStreamState()

        async for chunk in stream:
            try:
                state.handle_chunk(chunk)
            except Exception as e:
                logger.warning("Saving chunk state error: " + str(e))
            if len(chunk.choices) == 0:
                continue
            delta = chunk.choices[0].delta
            # 处理文本内容
            if delta.content:
                completion_text = delta.content
                llm_response.result_chain = MessageChain(
                    chain=[Comp.Plain(completion_text)],
                )
                yield llm_response

        final_completion = state.get_final_completion()
        llm_response = await self.parse_openai_completion(final_completion, tools)

        yield llm_response

    async def parse_openai_completion(
        self, completion: ChatCompletion, tools: ToolSet | None
<<<<<<< HEAD
    ):
=======
    ) -> LLMResponse:
>>>>>>> 2930cc3f
        """解析 OpenAI 的 ChatCompletion 响应"""
        llm_response = LLMResponse("assistant")

        if len(completion.choices) == 0:
            raise Exception("API 返回的 completion 为空。")
        choice = completion.choices[0]

        if choice.message.content is not None:
            # text completion
            completion_text = str(choice.message.content).strip()
            llm_response.result_chain = MessageChain().message(completion_text)

        if choice.message.tool_calls and tools is not None:
            # tools call (function calling)
            args_ls = []
            func_name_ls = []
            tool_call_ids = []
            for tool_call in choice.message.tool_calls:
                if isinstance(tool_call, str):
                    # workaround for #1359
                    tool_call = json.loads(tool_call)
                if tools is None:
                    # 工具集未提供
                    # Should be unreachable
                    raise Exception("工具集未提供")
                for tool in tools.func_list:
                    if (
                        tool_call.type == "function"
                        and tool.name == tool_call.function.name
                    ):
                        # workaround for #1454
                        if isinstance(tool_call.function.arguments, str):
                            args = json.loads(tool_call.function.arguments)
                        else:
                            args = tool_call.function.arguments
                        args_ls.append(args)
                        func_name_ls.append(tool_call.function.name)
                        tool_call_ids.append(tool_call.id)
            llm_response.role = "tool"
            llm_response.tools_call_args = args_ls
            llm_response.tools_call_name = func_name_ls
            llm_response.tools_call_ids = tool_call_ids

        if choice.finish_reason == "content_filter":
            raise Exception(
                "API 返回的 completion 由于内容安全过滤被拒绝(非 AstrBot)。",
            )

        if llm_response.completion_text is None and not llm_response.tools_call_args:
            logger.error(f"API 返回的 completion 无法解析：{completion}。")
            raise Exception(f"API 返回的 completion 无法解析：{completion}。")

        llm_response.raw_completion = completion

        return llm_response

    async def _prepare_chat_payload(
        self,
        prompt: str | None,
        image_urls: list[str] | None = None,
        contexts: list[dict] | list[Message] | None = None,
        system_prompt: str | None = None,
        tool_calls_result: ToolCallsResult | list[ToolCallsResult] | None = None,
        model: str | None = None,
        **kwargs,
    ) -> tuple:
        """准备聊天所需的有效载荷和上下文"""
        if contexts is None:
            contexts = []
        new_record = None
        if prompt is not None:
            new_record = await self.assemble_context(prompt, image_urls)
        context_query = self._ensure_message_to_dicts(contexts)
        if new_record:
            context_query.append(new_record)
        if system_prompt:
            context_query.insert(0, {"role": "system", "content": system_prompt})

        for part in context_query:
            if "_no_save" in part:
                del part["_no_save"]

        # tool calls result
        if tool_calls_result:
            if isinstance(tool_calls_result, ToolCallsResult):
                context_query.extend(tool_calls_result.to_openai_messages())
            else:
                for tcr in tool_calls_result:
                    context_query.extend(tcr.to_openai_messages())

        model_config = self.provider_config.get("model_config", {})
        model_config["model"] = model or self.get_model()

        payloads = {"messages": context_query, **model_config}

        # xAI 原生搜索参数（最小侵入地在此处注入）
        self._maybe_inject_xai_search(payloads, **kwargs)

        return payloads, context_query

    async def _handle_api_error(
        self,
        e: Exception,
        payloads: dict,
        context_query: list,
        func_tool: ToolSet | None,
        chosen_key: str,
        available_api_keys: list[str],
        retry_cnt: int,
        max_retries: int,
    ) -> tuple:
        """处理API错误并尝试恢复"""
        if "429" in str(e):
            logger.warning(
                f"API 调用过于频繁，尝试使用其他 Key 重试。当前 Key: {chosen_key[:12]}",
            )
            # 最后一次不等待
            if retry_cnt < max_retries - 1:
                await asyncio.sleep(1)
            available_api_keys.remove(chosen_key)
            if len(available_api_keys) > 0:
                chosen_key = random.choice(available_api_keys)
                return (
                    False,
                    chosen_key,
                    available_api_keys,
                    payloads,
                    context_query,
                    func_tool,
                )
            raise e
        if "maximum context length" in str(e):
            logger.warning(
                f"上下文长度超过限制。尝试弹出最早的记录然后重试。当前记录条数: {len(context_query)}",
            )
            await self.pop_record(context_query)
            payloads["messages"] = context_query
            return (
                False,
                chosen_key,
                available_api_keys,
                payloads,
                context_query,
                func_tool,
            )
        if "The model is not a VLM" in str(e):  # siliconcloud
            # 尝试删除所有 image
            new_contexts = await self._remove_image_from_context(context_query)
            payloads["messages"] = new_contexts
            context_query = new_contexts
            return (
                False,
                chosen_key,
                available_api_keys,
                payloads,
                context_query,
                func_tool,
            )
        if (
            "Function calling is not enabled" in str(e)
            or ("tool" in str(e).lower() and "support" in str(e).lower())
            or ("function" in str(e).lower() and "support" in str(e).lower())
        ):
            # openai, ollama, gemini openai, siliconcloud 的错误提示与 code 不统一，只能通过字符串匹配
            logger.info(
                f"{self.get_model()} 不支持函数工具调用，已自动去除，不影响使用。",
            )
            payloads.pop("tools", None)
            return False, chosen_key, available_api_keys, payloads, context_query, None
        logger.error(f"发生了错误。Provider 配置如下: {self.provider_config}")

        if "tool" in str(e).lower() and "support" in str(e).lower():
            logger.error("疑似该模型不支持函数调用工具调用。请输入 /tool off_all")

        if "Connection error." in str(e):
            proxy = os.environ.get("http_proxy", None)
            if proxy:
                logger.error(
                    f"可能为代理原因，请检查代理是否正常。当前代理: {proxy}",
                )

        raise e

    async def text_chat(
        self,
        prompt=None,
        session_id=None,
        image_urls=None,
        func_tool=None,
        contexts=None,
        system_prompt=None,
        tool_calls_result=None,
        model=None,
        **kwargs,
    ) -> LLMResponse:
        payloads, context_query = await self._prepare_chat_payload(
            prompt,
            image_urls,
            contexts,
            system_prompt,
            tool_calls_result,
            model=model,
            **kwargs,
        )

        llm_response = None
        max_retries = 10
        available_api_keys = self.api_keys.copy()
        chosen_key = random.choice(available_api_keys)

        last_exception = None
        retry_cnt = 0
        for retry_cnt in range(max_retries):
            try:
                self.client.api_key = chosen_key
                llm_response = await self._query(payloads, func_tool)
                break
            except UnprocessableEntityError as e:
                logger.warning(f"不可处理的实体错误：{e}，尝试删除图片。")
                # 尝试删除所有 image
                new_contexts = await self._remove_image_from_context(context_query)
                payloads["messages"] = new_contexts
                context_query = new_contexts
            except Exception as e:
                last_exception = e
                (
                    success,
                    chosen_key,
                    available_api_keys,
                    payloads,
                    context_query,
                    func_tool,
                ) = await self._handle_api_error(
                    e,
                    payloads,
                    context_query,
                    func_tool,
                    chosen_key,
                    available_api_keys,
                    retry_cnt,
                    max_retries,
                )
                if success:
                    break

        if retry_cnt == max_retries - 1 or llm_response is None:
            logger.error(f"API 调用失败，重试 {max_retries} 次仍然失败。")
            if last_exception is None:
                raise Exception("未知错误")
            raise last_exception
        return llm_response

    async def text_chat_stream(
        self,
        prompt=None,
        session_id=None,
        image_urls=None,
        func_tool=None,
        contexts=None,
        system_prompt=None,
        tool_calls_result=None,
        model=None,
        **kwargs,
    ) -> AsyncGenerator[LLMResponse, None]:
        """流式对话，与服务商交互并逐步返回结果"""
        payloads, context_query = await self._prepare_chat_payload(
            prompt,
            image_urls,
            contexts,
            system_prompt,
            tool_calls_result,
            model=model,
            **kwargs,
        )

        max_retries = 10
        available_api_keys = self.api_keys.copy()
        chosen_key = random.choice(available_api_keys)

        last_exception = None
        retry_cnt = 0
        for retry_cnt in range(max_retries):
            try:
                self.client.api_key = chosen_key
                async for response in self._query_stream(payloads, func_tool):
                    yield response
                break
            except UnprocessableEntityError as e:
                logger.warning(f"不可处理的实体错误：{e}，尝试删除图片。")
                # 尝试删除所有 image
                new_contexts = await self._remove_image_from_context(context_query)
                payloads["messages"] = new_contexts
                context_query = new_contexts
            except Exception as e:
                last_exception = e
                (
                    success,
                    chosen_key,
                    available_api_keys,
                    payloads,
                    context_query,
                    func_tool,
                ) = await self._handle_api_error(
                    e,
                    payloads,
                    context_query,
                    func_tool,
                    chosen_key,
                    available_api_keys,
                    retry_cnt,
                    max_retries,
                )
                if success:
                    break

        if retry_cnt == max_retries - 1:
            logger.error(f"API 调用失败，重试 {max_retries} 次仍然失败。")
            if last_exception is None:
                raise Exception("未知错误")
            raise last_exception

    async def _remove_image_from_context(self, contexts: list):
        """从上下文中删除所有带有 image 的记录"""
        new_contexts = []

        for context in contexts:
            if "content" in context and isinstance(context["content"], list):
                # continue
                new_content = []
                for item in context["content"]:
                    if isinstance(item, dict) and "image_url" in item:
                        continue
                    new_content.append(item)
                if not new_content:
                    # 用户只发了图片
                    new_content = [{"type": "text", "text": "[图片]"}]
                context["content"] = new_content
            new_contexts.append(context)
        return new_contexts

    def get_current_key(self) -> str:
        return self.client.api_key

    def get_keys(self) -> list[str]:
        return self.api_keys

    def set_key(self, key):
        self.client.api_key = key

    async def assemble_context(
        self,
        text: str,
        image_urls: list[str] | None = None,
    ) -> dict:
        """组装成符合 OpenAI 格式的 role 为 user 的消息段"""
        if image_urls:
            user_content = {
                "role": "user",
                "content": [{"type": "text", "text": text if text else "[图片]"}],
            }
            for image_url in image_urls:
                if image_url.startswith("http"):
                    image_path = await download_image_by_url(image_url)
                    image_data = await self.encode_image_bs64(image_path)
                elif image_url.startswith("file:///"):
                    image_path = image_url.replace("file:///", "")
                    image_data = await self.encode_image_bs64(image_path)
                else:
                    image_data = await self.encode_image_bs64(image_url)
                if not image_data:
                    logger.warning(f"图片 {image_url} 得到的结果为空，将忽略。")
                    continue
                user_content["content"].append(
                    {
                        "type": "image_url",
                        "image_url": {"url": image_data},
                    },
                )
            return user_content
        return {"role": "user", "content": text}

    async def encode_image_bs64(self, image_url: str) -> str:
        """将图片转换为 base64"""
        if image_url.startswith("base64://"):
            return image_url.replace("base64://", "data:image/jpeg;base64,")
        with open(image_url, "rb") as f:
            image_bs64 = base64.b64encode(f.read()).decode("utf-8")
            return "data:image/jpeg;base64," + image_bs64
        return ""<|MERGE_RESOLUTION|>--- conflicted
+++ resolved
@@ -152,13 +152,9 @@
         return llm_response
 
     async def _query_stream(
-<<<<<<< HEAD
-        self, payloads: dict, tools: ToolSet | None
-=======
         self,
         payloads: dict,
         tools: ToolSet | None,
->>>>>>> 2930cc3f
     ) -> AsyncGenerator[LLMResponse, None]:
         """流式查询API，逐步返回结果"""
         if tools:
@@ -219,11 +215,7 @@
 
     async def parse_openai_completion(
         self, completion: ChatCompletion, tools: ToolSet | None
-<<<<<<< HEAD
-    ):
-=======
     ) -> LLMResponse:
->>>>>>> 2930cc3f
         """解析 OpenAI 的 ChatCompletion 响应"""
         llm_response = LLMResponse("assistant")
 
