--- conflicted
+++ resolved
@@ -100,19 +100,11 @@
     @abc.abstractmethod
     async def text_chat(
         self,
-<<<<<<< HEAD
-        prompt: str,
-        session_id: str | None = None,
-        image_urls: list[str] | None = None,
-        func_tool: ToolSet | None = None,
-        contexts: list | None = None,
-=======
         prompt: str | None = None,
         session_id: str | None = None,
         image_urls: list[str] | None = None,
         func_tool: ToolSet | None = None,
         contexts: list[Message] | list[dict] | None = None,
->>>>>>> 2930cc3f
         system_prompt: str | None = None,
         tool_calls_result: ToolCallsResult | list[ToolCallsResult] | None = None,
         model: str | None = None,
@@ -138,19 +130,11 @@
 
     async def text_chat_stream(
         self,
-<<<<<<< HEAD
-        prompt: str,
-        session_id: str | None = None,
-        image_urls: list[str] | None = None,
-        func_tool: ToolSet | None = None,
-        contexts: list | None = None,
-=======
         prompt: str | None = None,
         session_id: str | None = None,
         image_urls: list[str] | None = None,
         func_tool: ToolSet | None = None,
         contexts: list[Message] | list[dict] | None = None,
->>>>>>> 2930cc3f
         system_prompt: str | None = None,
         tool_calls_result: ToolCallsResult | list[ToolCallsResult] | None = None,
         model: str | None = None,
@@ -172,13 +156,9 @@
             - 如果传入了 tools，将会使用 tools 进行 Function-calling。如果模型不支持 Function-calling，将会抛出错误。
 
         """
-<<<<<<< HEAD
         if False:  # pragma: no cover - make this an async generator for typing
             yield None  # type: ignore
         raise NotImplementedError()
-=======
-        ...
->>>>>>> 2930cc3f
 
     async def pop_record(self, context: list):
         """弹出 context 第一条非系统提示词对话记录"""
