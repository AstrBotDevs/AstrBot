import base64
import enum
import json
from dataclasses import dataclass, field
from typing import Any

from anthropic.types import Message as AnthropicMessage
from google.genai.types import GenerateContentResponse
from openai.types.chat.chat_completion import ChatCompletion

import astrbot.core.message.components as Comp
from astrbot import logger
from astrbot.core.agent.message import (
    AssistantMessageSegment,
    ToolCall,
    ToolCallMessageSegment,
)
from astrbot.core.agent.tool import ToolSet
from astrbot.core.db.po import Conversation
from astrbot.core.message.message_event_result import MessageChain
from astrbot.core.provider.provider import Providers
from astrbot.core.utils.io import download_image_by_url


class ProviderType(enum.Enum):
    CHAT_COMPLETION = "chat_completion"
    SPEECH_TO_TEXT = "speech_to_text"
    TEXT_TO_SPEECH = "text_to_speech"
    EMBEDDING = "embedding"
    RERANK = "rerank"


@dataclass
class ProviderMetaData:
    type: str
    """提供商适配器名称，如 openai, ollama"""
    desc: str = ""
    """提供商适配器描述"""
    provider_type: ProviderType = ProviderType.CHAT_COMPLETION
<<<<<<< HEAD
    cls_type: "type[Providers] | None" = None
=======
    cls_type: Any = None
>>>>>>> 2930cc3f

    default_config_tmpl: dict | None = None
    """平台的默认配置模板"""
    provider_display_name: str | None = None
    """显示在 WebUI 配置页中的提供商名称，如空则是 type"""


@dataclass
class ToolCallsResult:
    """工具调用结果"""

    tool_calls_info: AssistantMessageSegment
    """函数调用的信息"""
    tool_calls_result: list[ToolCallMessageSegment]
    """函数调用的结果"""

    def to_openai_messages(self) -> list[dict]:
        ret = [
            self.tool_calls_info.model_dump(),
            *[item.model_dump() for item in self.tool_calls_result],
        ]
        return ret


@dataclass
class ProviderRequest:
    prompt: str
    """提示词"""
    session_id: str = ""
    """会话 ID"""
    image_urls: list[str] = field(default_factory=list)
    """图片 URL 列表"""
    func_tool: ToolSet | None = None
    """可用的函数工具"""
    contexts: list[dict] = field(default_factory=list)
    """
    OpenAI 格式上下文列表。
    参考 https://platform.openai.com/docs/api-reference/chat/create#chat-create-messages
    """
    system_prompt: str = ""
    """系统提示词"""
    conversation: Conversation | None = None
    """关联的对话对象"""
    tool_calls_result: list[ToolCallsResult] | ToolCallsResult | None = None
    """附加的上次请求后工具调用的结果。参考: https://platform.openai.com/docs/guides/function-calling#handling-function-calls"""
    model: str | None = None
    """模型名称，为 None 时使用提供商的默认模型"""

    def __repr__(self):
        return (
            f"ProviderRequest(prompt={self.prompt}, session_id={self.session_id}, "
            f"image_count={len(self.image_urls or [])}, "
            f"func_tool={self.func_tool}, "
            f"contexts={self._print_friendly_context()}, "
            f"system_prompt={self.system_prompt}, "
            f"conversation_id={self.conversation.cid if self.conversation else 'N/A'}, "
        )

    def __str__(self):
        return self.__repr__()

    def append_tool_calls_result(self, tool_calls_result: ToolCallsResult):
        """添加工具调用结果到请求中"""
        if not self.tool_calls_result:
            self.tool_calls_result = []
        if isinstance(self.tool_calls_result, ToolCallsResult):
            self.tool_calls_result = [self.tool_calls_result]
        self.tool_calls_result.append(tool_calls_result)

    def _print_friendly_context(self):
        """打印友好的消息上下文。将 image_url 的值替换为 <Image>"""
        if not self.contexts:
            return f"prompt: {self.prompt}, image_count: {len(self.image_urls or [])}"

        result_parts = []

        for ctx in self.contexts:
            role = ctx.get("role", "unknown")
            content = ctx.get("content", "")

            if isinstance(content, str):
                result_parts.append(f"{role}: {content}")
            elif isinstance(content, list):
                msg_parts = []
                image_count = 0

                for item in content:
                    item_type = item.get("type", "")

                    if item_type == "text":
                        msg_parts.append(item.get("text", ""))
                    elif item_type == "image_url":
                        image_count += 1

                if image_count > 0:
                    if msg_parts:
                        msg_parts.append(f"[+{image_count} images]")
                    else:
                        msg_parts.append(f"[{image_count} images]")

                result_parts.append(f"{role}: {''.join(msg_parts)}")

        return result_parts

    async def assemble_context(self) -> dict:
        """将请求(prompt 和 image_urls)包装成 OpenAI 的消息格式。"""
        if self.image_urls:
            user_content = {
                "role": "user",
                "content": [
                    {"type": "text", "text": self.prompt if self.prompt else "[图片]"},
                ],
            }
            for image_url in self.image_urls:
                if image_url.startswith("http"):
                    image_path = await download_image_by_url(image_url)
                    image_data = await self._encode_image_bs64(image_path)
                elif image_url.startswith("file:///"):
                    image_path = image_url.replace("file:///", "")
                    image_data = await self._encode_image_bs64(image_path)
                else:
                    image_data = await self._encode_image_bs64(image_url)
                if not image_data:
                    logger.warning(f"图片 {image_url} 得到的结果为空，将忽略。")
                    continue
                user_content["content"].append(
                    {"type": "image_url", "image_url": {"url": image_data}},
                )
            return user_content
        return {"role": "user", "content": self.prompt}

    async def _encode_image_bs64(self, image_url: str) -> str:
        """将图片转换为 base64"""
        if image_url.startswith("base64://"):
            return image_url.replace("base64://", "data:image/jpeg;base64,")
        with open(image_url, "rb") as f:
            image_bs64 = base64.b64encode(f.read()).decode("utf-8")
            return "data:image/jpeg;base64," + image_bs64
        return ""


@dataclass
class LLMResponse:
    role: str
    """角色, assistant, tool, err"""
    result_chain: MessageChain | None = None
    """返回的消息链"""
    tools_call_args: list[dict[str, Any]] = field(default_factory=list)
    """工具调用参数"""
    tools_call_name: list[str] = field(default_factory=list)
    """工具调用名称"""
    tools_call_ids: list[str] = field(default_factory=list)
    """工具调用 ID"""

    raw_completion: (
        ChatCompletion | GenerateContentResponse | AnthropicMessage | None
    ) = None
    _new_record: dict[str, Any] | None = None

    _completion_text: str = ""

    is_chunk: bool = False
    """是否是流式输出的单个 Chunk"""

    def __init__(
        self,
        role: str,
        completion_text: str = "",
        result_chain: MessageChain | None = None,
        tools_call_args: list[dict[str, Any]] | None = None,
        tools_call_name: list[str] | None = None,
        tools_call_ids: list[str] | None = None,
        raw_completion: ChatCompletion
        | GenerateContentResponse
        | AnthropicMessage
        | None = None,
        _new_record: dict[str, Any] | None = None,
        is_chunk: bool = False,
    ):
        """初始化 LLMResponse

        Args:
            role (str): 角色, assistant, tool, err
            completion_text (str, optional): 返回的结果文本，已经过时，推荐使用 result_chain. Defaults to "".
            result_chain (MessageChain, optional): 返回的消息链. Defaults to None.
            tools_call_args (List[Dict[str, any]], optional): 工具调用参数. Defaults to None.
            tools_call_name (List[str], optional): 工具调用名称. Defaults to None.
            raw_completion (ChatCompletion, optional): 原始响应, OpenAI 格式. Defaults to None.

        """
        if tools_call_args is None:
            tools_call_args = []
        if tools_call_name is None:
            tools_call_name = []
        if tools_call_ids is None:
            tools_call_ids = []

        self.role = role
        self.completion_text = completion_text
        self.result_chain = result_chain
        self.tools_call_args = tools_call_args
        self.tools_call_name = tools_call_name
        self.tools_call_ids = tools_call_ids
        self.raw_completion = raw_completion
        self._new_record = _new_record
        self.is_chunk = is_chunk

    @property
    def completion_text(self):
        if self.result_chain:
            return self.result_chain.get_plain_text()
        return self._completion_text

    @completion_text.setter
    def completion_text(self, value):
        if self.result_chain:
            self.result_chain.chain = [
                comp
                for comp in self.result_chain.chain
                if not isinstance(comp, Comp.Plain)
            ]  # 清空 Plain 组件
            self.result_chain.chain.insert(0, Comp.Plain(value))
        else:
            self._completion_text = value

    def to_openai_tool_calls(self) -> list[dict]:
        """Convert to OpenAI tool calls format. Deprecated, use to_openai_to_calls_model instead."""
        ret = []
        for idx, tool_call_arg in enumerate(self.tools_call_args):
            ret.append(
                {
                    "id": self.tools_call_ids[idx],
                    "function": {
                        "name": self.tools_call_name[idx],
                        "arguments": json.dumps(tool_call_arg),
                    },
                    "type": "function",
                },
            )
        return ret

    def to_openai_to_calls_model(self) -> list[ToolCall]:
        """The same as to_openai_tool_calls but return pydantic model."""
        ret = []
        for idx, tool_call_arg in enumerate(self.tools_call_args):
            ret.append(
                ToolCall(
                    id=self.tools_call_ids[idx],
                    function=ToolCall.FunctionBody(
                        name=self.tools_call_name[idx],
                        arguments=json.dumps(tool_call_arg),
                    ),
                ),
            )
        return ret


@dataclass
class RerankResult:
    index: int
    """在候选列表中的索引位置"""
    relevance_score: float
    """相关性分数"""<|MERGE_RESOLUTION|>--- conflicted
+++ resolved
@@ -37,11 +37,7 @@
     desc: str = ""
     """提供商适配器描述"""
     provider_type: ProviderType = ProviderType.CHAT_COMPLETION
-<<<<<<< HEAD
     cls_type: "type[Providers] | None" = None
-=======
-    cls_type: Any = None
->>>>>>> 2930cc3f
 
     default_config_tmpl: dict | None = None
     """平台的默认配置模板"""
