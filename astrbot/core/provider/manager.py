import traceback
import asyncio
from astrbot.core.config.astrbot_config import AstrBotConfig
from .provider import Provider, STTProvider, TTSProvider, Personality
from .entities import ProviderType
from typing import List
from astrbot.core.db import BaseDatabase
from .register import provider_cls_map, llm_tools
from astrbot.core import logger, sp


class ProviderManager:
    def __init__(self, config: AstrBotConfig, db_helper: BaseDatabase):
        self.providers_config: List = config["provider"]
        self.provider_settings: dict = config["provider_settings"]
        self.provider_stt_settings: dict = config.get("provider_stt_settings", {})
        self.provider_tts_settings: dict = config.get("provider_tts_settings", {})
        self.persona_configs: list = config.get("persona", [])
        self.astrbot_config = config

        self.selected_provider_id = sp.get("curr_provider")
        self.selected_stt_provider_id = self.provider_stt_settings.get("provider_id")
        self.selected_tts_provider_id = self.provider_settings.get("provider_id")
        self.provider_enabled = self.provider_settings.get("enable", False)
        self.stt_enabled = self.provider_stt_settings.get("enable", False)
        self.tts_enabled = self.provider_tts_settings.get("enable", False)

        # 人格情景管理
        # 目前没有拆成独立的模块
        self.default_persona_name = self.provider_settings.get(
            "default_personality", "default"
        )
        self.personas: List[Personality] = []
        self.selected_default_persona = None
        for persona in self.persona_configs:
            begin_dialogs = persona.get("begin_dialogs", [])
            mood_imitation_dialogs = persona.get("mood_imitation_dialogs", [])
            bd_processed = []
            mid_processed = ""
            if begin_dialogs:
                if len(begin_dialogs) % 2 != 0:
                    logger.error(
                        f"{persona['name']} 人格情景预设对话格式不对，条数应该为偶数。"
                    )
                    begin_dialogs = []
                user_turn = True
                for dialog in begin_dialogs:
                    bd_processed.append(
                        {
                            "role": "user" if user_turn else "assistant",
                            "content": dialog,
                            "_no_save": None,  # 不持久化到 db
                        }
                    )
                    user_turn = not user_turn
            if mood_imitation_dialogs:
                if len(mood_imitation_dialogs) % 2 != 0:
                    logger.error(
                        f"{persona['name']} 对话风格对话格式不对，条数应该为偶数。"
                    )
                    mood_imitation_dialogs = []
                user_turn = True
                for dialog in mood_imitation_dialogs:
                    role = "A" if user_turn else "B"
                    mid_processed += f"{role}: {dialog}\n"
                    if not user_turn:
                        mid_processed += "\n"
                    user_turn = not user_turn

            try:
                persona = Personality(
                    **persona,
                    _begin_dialogs_processed=bd_processed,
                    _mood_imitation_dialogs_processed=mid_processed,
                )
                if persona["name"] == self.default_persona_name:
                    self.selected_default_persona = persona
                self.personas.append(persona)
            except Exception as e:
                logger.error(f"解析 Persona 配置失败：{e}")

        if not self.selected_default_persona and len(self.personas) > 0:
            # 默认选择第一个
            self.selected_default_persona = self.personas[0]

        if not self.selected_default_persona:
            self.selected_default_persona = Personality(
                prompt="You are a helpful and friendly assistant.",
                name="default",
                _begin_dialogs_processed=[],
                _mood_imitation_dialogs_processed="",
            )
            self.personas.append(self.selected_default_persona)

        self.provider_insts: List[Provider] = []
        """加载的 Provider 的实例"""
        self.stt_provider_insts: List[STTProvider] = []
        """加载的 Speech To Text Provider 的实例"""
        self.tts_provider_insts: List[TTSProvider] = []
        """加载的 Text To Speech Provider 的实例"""
        self.inst_map = {}
        """Provider 实例映射. key: provider_id, value: Provider 实例"""
        self.llm_tools = llm_tools
        self.curr_provider_inst: Provider = None
        """当前使用的 Provider 实例"""
        self.curr_stt_provider_inst: STTProvider = None
        """当前使用的 Speech To Text Provider 实例"""
        self.curr_tts_provider_inst: TTSProvider = None
        """当前使用的 Text To Speech Provider 实例"""
        self.db_helper = db_helper

        # kdb(experimental)
        self.curr_kdb_name = ""
        kdb_cfg = config.get("knowledge_db", {})
        if kdb_cfg and len(kdb_cfg):
            self.curr_kdb_name = list(kdb_cfg.keys())[0]

    async def initialize(self):
        for provider_config in self.providers_config:
            await self.load_provider(provider_config)

        if not self.curr_provider_inst:
            logger.warning("未启用任何用于 文本生成 的提供商适配器。")

        if self.stt_enabled and not self.curr_stt_provider_inst:
            logger.warning("未启用任何用于 语音转文本 的提供商适配器。")

        if self.tts_enabled and not self.curr_tts_provider_inst:
            logger.warning("未启用任何用于 文本转语音 的提供商适配器。")

        # 初始化 MCP Client 连接
        asyncio.create_task(
            self.llm_tools.mcp_service_selector(), name="mcp-service-handler"
        )
        self.llm_tools.mcp_service_queue.put_nowait({"type": "init"})

    async def load_provider(self, provider_config: dict):
        if not provider_config["enable"]:
            return

        logger.info(
            f"载入 {provider_config['type']}({provider_config['id']}) 服务提供商 ..."
        )

        # 动态导入
        try:
            match provider_config["type"]:
                case "openai_chat_completion":
                    from .sources.openai_source import (
                        ProviderOpenAIOfficial as ProviderOpenAIOfficial,
                    )
                case "zhipu_chat_completion":
                    from .sources.zhipu_source import ProviderZhipu as ProviderZhipu
                case "anthropic_chat_completion":
                    from .sources.anthropic_source import (
                        ProviderAnthropic as ProviderAnthropic,
                    )
                case "llm_tuner":
                    logger.info("加载 LLM Tuner 工具 ...")
                    from .sources.llmtuner_source import (
                        LLMTunerModelLoader as LLMTunerModelLoader,
                    )
                case "dify":
                    from .sources.dify_source import ProviderDify as ProviderDify
                case "dashscope":
                    from .sources.dashscope_source import (
                        ProviderDashscope as ProviderDashscope,
                    )
                case "googlegenai_chat_completion":
                    from .sources.gemini_source import (
                        ProviderGoogleGenAI as ProviderGoogleGenAI,
                    )
                case "sensevoice_stt_selfhost":
                    from .sources.sensevoice_selfhosted_source import (
                        ProviderSenseVoiceSTTSelfHost as ProviderSenseVoiceSTTSelfHost,
                    )
                case "openai_whisper_api":
                    from .sources.whisper_api_source import (
                        ProviderOpenAIWhisperAPI as ProviderOpenAIWhisperAPI,
                    )
                case "openai_whisper_selfhost":
                    from .sources.whisper_selfhosted_source import (
                        ProviderOpenAIWhisperSelfHost as ProviderOpenAIWhisperSelfHost,
                    )
                case "openai_tts_api":
                    from .sources.openai_tts_api_source import (
                        ProviderOpenAITTSAPI as ProviderOpenAITTSAPI,
                    )
                case "edge_tts":
                    from .sources.edge_tts_source import (
                        ProviderEdgeTTS as ProviderEdgeTTS,
                    )
                case "gsvi_tts_api":
                    from .sources.gsvi_tts_source import (
                        ProviderGSVITTS as ProviderGSVITTS,
                    )
                case "fishaudio_tts_api":
                    from .sources.fishaudio_tts_api_source import (
                        ProviderFishAudioTTSAPI as ProviderFishAudioTTSAPI,
                    )
<<<<<<< HEAD
                case "cosyvoice_tts_api":
                        from .sources.cosyvoice_tts_api_source import (
                            ProviderCosyVoiceTTSAPI as ProviderCosyVoiceTTSAPI,
=======
                case "dashscope_tts":
                    from .sources.dashscope_tts import (
                        ProviderDashscopeTTSAPI as ProviderDashscopeTTSAPI,
>>>>>>> da546cfe
                    )
        except (ImportError, ModuleNotFoundError) as e:
            logger.critical(
                f"加载 {provider_config['type']}({provider_config['id']}) 提供商适配器失败：{e}。可能是因为有未安装的依赖。"
            )
            return
        except Exception as e:
            logger.critical(
                f"加载 {provider_config['type']}({provider_config['id']}) 提供商适配器失败：{e}。未知原因"
            )
            return

        if provider_config["type"] not in provider_cls_map:
            logger.error(
                f"未找到适用于 {provider_config['type']}({provider_config['id']}) 的提供商适配器，请检查是否已经安装或者名称填写错误。已跳过。"
            )
            return

        provider_metadata = provider_cls_map[provider_config["type"]]
        try:
            # 按任务实例化提供商

            if provider_metadata.provider_type == ProviderType.SPEECH_TO_TEXT:
                # STT 任务
                inst = provider_metadata.cls_type(
                    provider_config, self.provider_settings
                )

                if getattr(inst, "initialize", None):
                    await inst.initialize()

                self.stt_provider_insts.append(inst)
                if (
                    self.selected_stt_provider_id == provider_config["id"]
                    and self.stt_enabled
                ):
                    self.curr_stt_provider_inst = inst
                    logger.info(
                        f"已选择 {provider_config['type']}({provider_config['id']}) 作为当前语音转文本提供商适配器。"
                    )
                if not self.curr_stt_provider_inst and self.stt_enabled:
                    self.curr_stt_provider_inst = inst

            elif provider_metadata.provider_type == ProviderType.TEXT_TO_SPEECH:
                # TTS 任务
                inst = provider_metadata.cls_type(
                    provider_config, self.provider_settings
                )

                if getattr(inst, "initialize", None):
                    await inst.initialize()

                self.tts_provider_insts.append(inst)
                if (
                    self.selected_tts_provider_id == provider_config["id"]
                    and self.tts_enabled
                ):
                    self.curr_tts_provider_inst = inst
                    logger.info(
                        f"已选择 {provider_config['type']}({provider_config['id']}) 作为当前文本转语音提供商适配器。"
                    )
                if not self.curr_tts_provider_inst and self.tts_enabled:
                    self.curr_tts_provider_inst = inst

            elif provider_metadata.provider_type == ProviderType.CHAT_COMPLETION:
                # 文本生成任务
                inst = provider_metadata.cls_type(
                    provider_config,
                    self.provider_settings,
                    self.db_helper,
                    self.provider_settings.get("persistant_history", True),
                    self.selected_default_persona,
                )

                if getattr(inst, "initialize", None):
                    await inst.initialize()

                self.provider_insts.append(inst)
                if (
                    self.selected_provider_id == provider_config["id"]
                    and self.provider_enabled
                ):
                    self.curr_provider_inst = inst
                    logger.info(
                        f"已选择 {provider_config['type']}({provider_config['id']}) 作为当前提供商适配器。"
                    )
                if not self.curr_provider_inst and self.provider_enabled:
                    self.curr_provider_inst = inst

            self.inst_map[provider_config["id"]] = inst
        except Exception as e:
            logger.error(traceback.format_exc())
            logger.error(
                f"实例化 {provider_config['type']}({provider_config['id']}) 提供商适配器失败：{e}"
            )

    async def reload(self, provider_config: dict):
        await self.terminate_provider(provider_config["id"])
        if provider_config["enable"]:
            await self.load_provider(provider_config)

        # 和配置文件保持同步
        config_ids = [provider["id"] for provider in self.providers_config]
        for key in list(self.inst_map.keys()):
            if key not in config_ids:
                await self.terminate_provider(key)

        if len(self.provider_insts) == 0:
            self.curr_provider_inst = None
        elif (
            self.curr_provider_inst is None
            and len(self.provider_insts) > 0
            and self.provider_enabled
        ):
            self.curr_provider_inst = self.provider_insts[0]
            self.selected_provider_id = self.curr_provider_inst.meta().id
            logger.info(
                f"自动选择 {self.curr_provider_inst.meta().id} 作为当前提供商适配器。"
            )

        if len(self.stt_provider_insts) == 0:
            self.curr_stt_provider_inst = None
        elif (
            self.curr_stt_provider_inst is None
            and len(self.stt_provider_insts) > 0
            and self.stt_enabled
        ):
            self.curr_stt_provider_inst = self.stt_provider_insts[0]
            self.selected_stt_provider_id = self.curr_stt_provider_inst.meta().id
            logger.info(
                f"自动选择 {self.curr_stt_provider_inst.meta().id} 作为当前语音转文本提供商适配器。"
            )

        if len(self.tts_provider_insts) == 0:
            self.curr_tts_provider_inst = None
        elif (
            self.curr_tts_provider_inst is None
            and len(self.tts_provider_insts) > 0
            and self.tts_enabled
        ):
            self.curr_tts_provider_inst = self.tts_provider_insts[0]
            self.selected_tts_provider_id = self.curr_tts_provider_inst.meta().id
            logger.info(
                f"自动选择 {self.curr_tts_provider_inst.meta().id} 作为当前文本转语音提供商适配器。"
            )

    def get_insts(self):
        return self.provider_insts

    async def terminate_provider(self, provider_id: str):
        if provider_id in self.inst_map:
            logger.info(
                f"终止 {provider_id} 提供商适配器({len(self.provider_insts)}, {len(self.stt_provider_insts)}, {len(self.tts_provider_insts)}) ..."
            )

            if self.inst_map[provider_id] in self.provider_insts:
                self.provider_insts.remove(self.inst_map[provider_id])
            if self.inst_map[provider_id] in self.stt_provider_insts:
                self.stt_provider_insts.remove(self.inst_map[provider_id])
            if self.inst_map[provider_id] in self.tts_provider_insts:
                self.tts_provider_insts.remove(self.inst_map[provider_id])

            if self.inst_map[provider_id] == self.curr_provider_inst:
                self.curr_provider_inst = None
            if self.inst_map[provider_id] == self.curr_stt_provider_inst:
                self.curr_stt_provider_inst = None
            if self.inst_map[provider_id] == self.curr_tts_provider_inst:
                self.curr_tts_provider_inst = None

            if getattr(self.inst_map[provider_id], "terminate", None):
                await self.inst_map[provider_id].terminate()

            logger.info(
                f"{provider_id} 提供商适配器已终止({len(self.provider_insts)}, {len(self.stt_provider_insts)}, {len(self.tts_provider_insts)})"
            )
            del self.inst_map[provider_id]

    async def terminate(self):
        for provider_inst in self.provider_insts:
            if hasattr(provider_inst, "terminate"):
                await provider_inst.terminate()
        # 清理 MCP Client 连接
        await self.llm_tools.mcp_service_queue.put({"type": "terminate"})<|MERGE_RESOLUTION|>--- conflicted
+++ resolved
@@ -13,14 +13,18 @@
     def __init__(self, config: AstrBotConfig, db_helper: BaseDatabase):
         self.providers_config: List = config["provider"]
         self.provider_settings: dict = config["provider_settings"]
-        self.provider_stt_settings: dict = config.get("provider_stt_settings", {})
-        self.provider_tts_settings: dict = config.get("provider_tts_settings", {})
+        self.provider_stt_settings: dict = config.get(
+            "provider_stt_settings", {})
+        self.provider_tts_settings: dict = config.get(
+            "provider_tts_settings", {})
         self.persona_configs: list = config.get("persona", [])
         self.astrbot_config = config
 
         self.selected_provider_id = sp.get("curr_provider")
-        self.selected_stt_provider_id = self.provider_stt_settings.get("provider_id")
-        self.selected_tts_provider_id = self.provider_settings.get("provider_id")
+        self.selected_stt_provider_id = self.provider_stt_settings.get(
+            "provider_id")
+        self.selected_tts_provider_id = self.provider_settings.get(
+            "provider_id")
         self.provider_enabled = self.provider_settings.get("enable", False)
         self.stt_enabled = self.provider_stt_settings.get("enable", False)
         self.tts_enabled = self.provider_tts_settings.get("enable", False)
@@ -198,15 +202,13 @@
                     from .sources.fishaudio_tts_api_source import (
                         ProviderFishAudioTTSAPI as ProviderFishAudioTTSAPI,
                     )
-<<<<<<< HEAD
-                case "cosyvoice_tts_api":
-                        from .sources.cosyvoice_tts_api_source import (
-                            ProviderCosyVoiceTTSAPI as ProviderCosyVoiceTTSAPI,
-=======
                 case "dashscope_tts":
                     from .sources.dashscope_tts import (
                         ProviderDashscopeTTSAPI as ProviderDashscopeTTSAPI,
->>>>>>> da546cfe
+                    )
+                case "cosyvoice_tts_api":
+                    from .sources.cosyvoice_tts_api_source import (
+                        ProviderCosyVoiceTTSAPI as ProviderCosyVoiceTTSAPI,
                     )
         except (ImportError, ModuleNotFoundError) as e:
             logger.critical(
