import asyncio
import copy
import traceback
from typing import Protocol, runtime_checkable

from astrbot.core import astrbot_config, logger, sp
from astrbot.core.astrbot_config_mgr import AstrBotConfigManager
from astrbot.core.db import BaseDatabase

from ..persona_mgr import PersonaManager
from .entities import ProviderType
from .provider import (
    EmbeddingProvider,
    Provider,
    Providers,
    RerankProvider,
    STTProvider,
    TTSProvider,
)
from .register import llm_tools, provider_cls_map


@runtime_checkable
class HasInitialize(Protocol):
    async def initialize(self) -> None: ...


class ProviderManager:
    def __init__(
        self,
        acm: AstrBotConfigManager,
        db_helper: BaseDatabase,
        persona_mgr: PersonaManager,
    ) -> None:
        self.reload_lock = asyncio.Lock()
        self.resource_lock = asyncio.Lock()
        self.persona_mgr = persona_mgr
        self.acm = acm
        config = acm.confs["default"]
        self.providers_config: list = config["provider"]
        self.provider_sources_config: list = config.get("provider_sources", [])
        self.provider_settings: dict = config["provider_settings"]
        self.provider_stt_settings: dict = config.get("provider_stt_settings", {})
        self.provider_tts_settings: dict = config.get("provider_tts_settings", {})

        # 人格相关属性，v4.0.0 版本后被废弃，推荐使用 PersonaManager
        self.default_persona_name = persona_mgr.default_persona

        self.provider_insts: list[Provider] = []
        """加载的 Provider 的实例"""
        self.stt_provider_insts: list[STTProvider] = []
        """加载的 Speech To Text Provider 的实例"""
        self.tts_provider_insts: list[TTSProvider] = []
        """加载的 Text To Speech Provider 的实例"""
        self.embedding_provider_insts: list[EmbeddingProvider] = []
        """加载的 Embedding Provider 的实例"""
        self.rerank_provider_insts: list[RerankProvider] = []
        """加载的 Rerank Provider 的实例"""
        self.inst_map: dict[
            str,
            Providers,
        ] = {}
        """Provider 实例映射. key: provider_id, value: Provider 实例"""
        self.llm_tools = llm_tools

        self.curr_provider_inst: Provider | None = None
        """默认的 Provider 实例。已弃用，请使用 get_using_provider() 方法获取当前使用的 Provider 实例。"""
        self.curr_stt_provider_inst: STTProvider | None = None
        """默认的 Speech To Text Provider 实例。已弃用，请使用 get_using_provider() 方法获取当前使用的 Provider 实例。"""
        self.curr_tts_provider_inst: TTSProvider | None = None
        """默认的 Text To Speech Provider 实例。已弃用，请使用 get_using_provider() 方法获取当前使用的 Provider 实例。"""
        self.db_helper = db_helper

    @property
    def persona_configs(self) -> list:
        """动态获取最新的 persona 配置"""
        return self.persona_mgr.persona_v3_config

    @property
    def personas(self) -> list:
        """动态获取最新的 personas 列表"""
        return self.persona_mgr.personas_v3

    @property
    def selected_default_persona(self):
        """动态获取最新的默认选中 persona。已弃用，请使用 context.persona_mgr.get_default_persona_v3()"""
        return self.persona_mgr.selected_default_persona_v3

    async def set_provider(
        self,
        provider_id: str,
        provider_type: ProviderType,
        umo: str | None = None,
    ) -> None:
        """设置提供商。

        Args:
            provider_id (str): 提供商 ID。
            provider_type (ProviderType): 提供商类型。
            umo (str, optional): 用户会话 ID，用于提供商会话隔离。

        Version 4.0.0: 这个版本下已经默认隔离提供商

        """
        if provider_id not in self.inst_map:
            raise ValueError(f"提供商 {provider_id} 不存在，无法设置。")
        if umo:
            await sp.session_put(
                umo,
                f"provider_perf_{provider_type.value}",
                provider_id,
            )
            return
        # 不启用提供商会话隔离模式的情况

        prov = self.inst_map[provider_id]
        if provider_type == ProviderType.TEXT_TO_SPEECH and isinstance(
            prov,
            TTSProvider,
        ):
            self.curr_tts_provider_inst = prov
            await sp.put_async(
                key="curr_provider_tts",
                value=provider_id,
                scope="global",
                scope_id="global",
            )
        elif provider_type == ProviderType.SPEECH_TO_TEXT and isinstance(
            prov,
            STTProvider,
        ):
            self.curr_stt_provider_inst = prov
            await sp.put_async(
                key="curr_provider_stt",
                value=provider_id,
                scope="global",
                scope_id="global",
            )
        elif provider_type == ProviderType.CHAT_COMPLETION and isinstance(
            prov,
            Provider,
        ):
            self.curr_provider_inst = prov
            await sp.put_async(
                key="curr_provider",
                value=provider_id,
                scope="global",
                scope_id="global",
            )

    async def get_provider_by_id(self, provider_id: str) -> Providers | None:
        """根据提供商 ID 获取提供商实例"""
        return self.inst_map.get(provider_id)

    def get_using_provider(
        self, provider_type: ProviderType, umo=None
    ) -> Providers | None:
        """获取正在使用的提供商实例。

        Args:
            provider_type (ProviderType): 提供商类型。
            umo (str, optional): 用户会话 ID，用于提供商会话隔离。

        Returns:
            Provider: 正在使用的提供商实例。

        """
        provider = None
        provider_id = None
        if umo:
            provider_id = sp.get(
                f"provider_perf_{provider_type.value}",
                None,
                scope="umo",
                scope_id=umo,
            )
            if provider_id:
                provider = self.inst_map.get(provider_id)
        if not provider:
            # default setting
            config = self.acm.get_conf(umo)
            if provider_type == ProviderType.CHAT_COMPLETION:
                provider_id = config["provider_settings"].get("default_provider_id")
                provider = self.inst_map.get(provider_id)
                if not provider:
                    provider = self.provider_insts[0] if self.provider_insts else None
            elif provider_type == ProviderType.SPEECH_TO_TEXT:
                provider_id = config["provider_stt_settings"].get("provider_id")
                if not provider_id:
                    return None
                provider = self.inst_map.get(provider_id)
                if not provider:
                    provider = (
                        self.stt_provider_insts[0] if self.stt_provider_insts else None
                    )
            elif provider_type == ProviderType.TEXT_TO_SPEECH:
                provider_id = config["provider_tts_settings"].get("provider_id")
                if not provider_id:
                    return None
                provider = self.inst_map.get(provider_id)
                if not provider:
                    provider = (
                        self.tts_provider_insts[0] if self.tts_provider_insts else None
                    )
            else:
                raise ValueError(f"Unknown provider type: {provider_type}")

        if not provider and provider_id:
            logger.warning(
                f"没有找到 ID 为 {provider_id} 的提供商，这可能是由于您修改了提供商（模型）ID 导致的。"
            )

        return provider

    async def initialize(self) -> None:
        # 逐个初始化提供商
        for provider_config in self.providers_config:
            try:
                await self.load_provider(provider_config)
            except Exception as e:
                logger.error(traceback.format_exc())
                logger.error(e)

        selected_provider_id = await sp.get_async(
            key="curr_provider",
            default=self.provider_settings.get("default_provider_id"),
            scope="global",
            scope_id="global",
        )
        selected_stt_provider_id = await sp.get_async(
            key="curr_provider_stt",
            default=self.provider_stt_settings.get("provider_id"),
            scope="global",
            scope_id="global",
        )
        selected_tts_provider_id = await sp.get_async(
            key="curr_provider_tts",
            default=self.provider_tts_settings.get("provider_id"),
            scope="global",
            scope_id="global",
        )

        temp_provider = (
            self.inst_map.get(selected_provider_id)
            if isinstance(selected_provider_id, str)
            else None
        )
        self.curr_provider_inst = (
            temp_provider if isinstance(temp_provider, Provider) else None
        )
        if not self.curr_provider_inst and self.provider_insts:
            self.curr_provider_inst = self.provider_insts[0]

        temp_stt = (
            self.inst_map.get(selected_stt_provider_id)
            if isinstance(selected_stt_provider_id, str)
            else None
        )
        self.curr_stt_provider_inst = (
            temp_stt if isinstance(temp_stt, STTProvider) else None
        )
        if not self.curr_stt_provider_inst and self.stt_provider_insts:
            self.curr_stt_provider_inst = self.stt_provider_insts[0]

        temp_tts = (
            self.inst_map.get(selected_tts_provider_id)
            if isinstance(selected_tts_provider_id, str)
            else None
        )
        self.curr_tts_provider_inst = (
            temp_tts if isinstance(temp_tts, TTSProvider) else None
        )
        if not self.curr_tts_provider_inst and self.tts_provider_insts:
            self.curr_tts_provider_inst = self.tts_provider_insts[0]

        # 初始化 MCP Client 连接
        asyncio.create_task(self.llm_tools.init_mcp_clients(), name="init_mcp_clients")

<<<<<<< HEAD
    async def load_provider(self, provider_config: dict) -> None:
=======
    def dynamic_import_provider(self, type: str):
        """动态导入提供商适配器模块

        Args:
            type (str): 提供商请求类型。

        Raises:
            ImportError: 如果提供商类型未知或无法导入对应模块，则抛出异常。
        """
        match type:
            case "openai_chat_completion":
                from .sources.openai_source import (
                    ProviderOpenAIOfficial as ProviderOpenAIOfficial,
                )
            case "zhipu_chat_completion":
                from .sources.zhipu_source import ProviderZhipu as ProviderZhipu
            case "groq_chat_completion":
                from .sources.groq_source import ProviderGroq as ProviderGroq
            case "anthropic_chat_completion":
                from .sources.anthropic_source import (
                    ProviderAnthropic as ProviderAnthropic,
                )
            case "googlegenai_chat_completion":
                from .sources.gemini_source import (
                    ProviderGoogleGenAI as ProviderGoogleGenAI,
                )
            case "sensevoice_stt_selfhost":
                from .sources.sensevoice_selfhosted_source import (
                    ProviderSenseVoiceSTTSelfHost as ProviderSenseVoiceSTTSelfHost,
                )
            case "openai_whisper_api":
                from .sources.whisper_api_source import (
                    ProviderOpenAIWhisperAPI as ProviderOpenAIWhisperAPI,
                )
            case "openai_whisper_selfhost":
                from .sources.whisper_selfhosted_source import (
                    ProviderOpenAIWhisperSelfHost as ProviderOpenAIWhisperSelfHost,
                )
            case "xinference_stt":
                from .sources.xinference_stt_provider import (
                    ProviderXinferenceSTT as ProviderXinferenceSTT,
                )
            case "openai_tts_api":
                from .sources.openai_tts_api_source import (
                    ProviderOpenAITTSAPI as ProviderOpenAITTSAPI,
                )
            case "edge_tts":
                from .sources.edge_tts_source import (
                    ProviderEdgeTTS as ProviderEdgeTTS,
                )
            case "gsv_tts_selfhost":
                from .sources.gsv_selfhosted_source import (
                    ProviderGSVTTS as ProviderGSVTTS,
                )
            case "gsvi_tts_api":
                from .sources.gsvi_tts_source import (
                    ProviderGSVITTS as ProviderGSVITTS,
                )
            case "fishaudio_tts_api":
                from .sources.fishaudio_tts_api_source import (
                    ProviderFishAudioTTSAPI as ProviderFishAudioTTSAPI,
                )
            case "dashscope_tts":
                from .sources.dashscope_tts import (
                    ProviderDashscopeTTSAPI as ProviderDashscopeTTSAPI,
                )
            case "azure_tts":
                from .sources.azure_tts_source import (
                    AzureTTSProvider as AzureTTSProvider,
                )
            case "minimax_tts_api":
                from .sources.minimax_tts_api_source import (
                    ProviderMiniMaxTTSAPI as ProviderMiniMaxTTSAPI,
                )
            case "volcengine_tts":
                from .sources.volcengine_tts import (
                    ProviderVolcengineTTS as ProviderVolcengineTTS,
                )
            case "gemini_tts":
                from .sources.gemini_tts_source import (
                    ProviderGeminiTTSAPI as ProviderGeminiTTSAPI,
                )
            case "openai_embedding":
                from .sources.openai_embedding_source import (
                    OpenAIEmbeddingProvider as OpenAIEmbeddingProvider,
                )
            case "gemini_embedding":
                from .sources.gemini_embedding_source import (
                    GeminiEmbeddingProvider as GeminiEmbeddingProvider,
                )
            case "vllm_rerank":
                from .sources.vllm_rerank_source import (
                    VLLMRerankProvider as VLLMRerankProvider,
                )
            case "xinference_rerank":
                from .sources.xinference_rerank_source import (
                    XinferenceRerankProvider as XinferenceRerankProvider,
                )
            case "bailian_rerank":
                from .sources.bailian_rerank_source import (
                    BailianRerankProvider as BailianRerankProvider,
                )

    def get_merged_provider_config(self, provider_config: dict) -> dict:
        """获取 provider 配置和 provider_source 配置合并后的结果

        Returns:
            dict: 合并后的 provider 配置，key 为 provider id，value 为合并后的配置字典
        """
        pc = copy.deepcopy(provider_config)
        provider_source_id = pc.get("provider_source_id", "")
        if provider_source_id:
            provider_source = None
            for ps in self.provider_sources_config:
                if ps.get("id") == provider_source_id:
                    provider_source = ps
                    break

            if provider_source:
                # 合并配置，provider 的配置优先级更高
                merged_config = {**provider_source, **pc}
                # 保持 id 为 provider 的 id，而不是 source 的 id
                merged_config["id"] = pc["id"]
                pc = merged_config
        return pc

    async def load_provider(self, provider_config: dict):
        # 如果 provider_source_id 存在且不为空，则从 provider_sources 中找到对应的配置并合并
        provider_config = self.get_merged_provider_config(provider_config)

>>>>>>> f26867c7
        if not provider_config["enable"]:
            logger.info(f"Provider {provider_config['id']} is disabled, skipping")
            return
        if provider_config.get("provider_type", "") == "agent_runner":
            return

        logger.info(
            f"载入 {provider_config['type']}({provider_config['id']}) 服务提供商 ...",
        )

        # 动态导入
        try:
            self.dynamic_import_provider(provider_config["type"])
        except (ImportError, ModuleNotFoundError) as e:
            logger.critical(
                f"加载 {provider_config['type']}({provider_config['id']}) 提供商适配器失败：{e}。可能是因为有未安装的依赖。",
            )
            return
        except Exception as e:
            logger.critical(
                f"加载 {provider_config['type']}({provider_config['id']}) 提供商适配器失败：{e}。未知原因",
            )
            return

        if provider_config["type"] not in provider_cls_map:
            logger.error(
                f"未找到适用于 {provider_config['type']}({provider_config['id']}) 的提供商适配器，请检查是否已经安装或者名称填写错误。已跳过。",
            )
            return

        provider_metadata = provider_cls_map[provider_config["type"]]
        try:
            # 按任务实例化提供商
            cls_type = provider_metadata.cls_type
            if not cls_type:
                logger.error(f"无法找到 {provider_metadata.type} 的类")
                return

            provider_metadata.id = provider_config["id"]

            match provider_metadata.provider_type:
                case ProviderType.SPEECH_TO_TEXT:
                    # STT 任务
                    if not issubclass(cls_type, STTProvider):
                        raise TypeError(
                            f"Provider class {cls_type} is not a subclass of STTProvider"
                        )
                    inst = cls_type(provider_config, self.provider_settings)

                    if isinstance(inst, HasInitialize):
                        await inst.initialize()

                    self.stt_provider_insts.append(inst)
                    if (
                        self.provider_stt_settings.get("provider_id")
                        == provider_config["id"]
                    ):
                        self.curr_stt_provider_inst = inst
                        logger.info(
                            f"已选择 {provider_config['type']}({provider_config['id']}) 作为当前语音转文本提供商适配器。",
                        )
                    if not self.curr_stt_provider_inst:
                        self.curr_stt_provider_inst = inst

                case ProviderType.TEXT_TO_SPEECH:
                    # TTS 任务
                    if not issubclass(cls_type, TTSProvider):
                        raise TypeError(
                            f"Provider class {cls_type} is not a subclass of TTSProvider"
                        )
                    inst = cls_type(provider_config, self.provider_settings)

                    if isinstance(inst, HasInitialize):
                        await inst.initialize()

                    self.tts_provider_insts.append(inst)
                    if (
                        self.provider_settings.get("provider_id")
                        == provider_config["id"]
                    ):
                        self.curr_tts_provider_inst = inst
                        logger.info(
                            f"已选择 {provider_config['type']}({provider_config['id']}) 作为当前文本转语音提供商适配器。",
                        )
                    if not self.curr_tts_provider_inst:
                        self.curr_tts_provider_inst = inst

                case ProviderType.CHAT_COMPLETION:
                    # 文本生成任务
                    if not issubclass(cls_type, Provider):
                        raise TypeError(
                            f"Provider class {cls_type} is not a subclass of Provider"
                        )
                    inst = cls_type(
                        provider_config,
                        self.provider_settings,
                    )

                    if isinstance(inst, HasInitialize):
                        await inst.initialize()

                    self.provider_insts.append(inst)
                    if (
                        self.provider_settings.get("default_provider_id")
                        == provider_config["id"]
                    ):
                        self.curr_provider_inst = inst
                        logger.info(
                            f"已选择 {provider_config['type']}({provider_config['id']}) 作为当前提供商适配器。",
                        )
                    if not self.curr_provider_inst:
                        self.curr_provider_inst = inst

                case ProviderType.EMBEDDING:
                    if not issubclass(cls_type, EmbeddingProvider):
                        raise TypeError(
                            f"Provider class {cls_type} is not a subclass of EmbeddingProvider"
                        )
                    inst = cls_type(provider_config, self.provider_settings)
                    if isinstance(inst, HasInitialize):
                        await inst.initialize()
                    self.embedding_provider_insts.append(inst)
                case ProviderType.RERANK:
                    if not issubclass(cls_type, RerankProvider):
                        raise TypeError(
                            f"Provider class {cls_type} is not a subclass of RerankProvider"
                        )
                    inst = cls_type(provider_config, self.provider_settings)
                    if isinstance(inst, HasInitialize):
                        await inst.initialize()
                    self.rerank_provider_insts.append(inst)
                case _:
                    # 未知供应商抛出异常，确保inst初始化
                    # Should be unreachable
                    raise Exception(
                        f"未知的提供商类型：{provider_metadata.provider_type}"
                    )

            self.inst_map[provider_config["id"]] = inst
        except Exception as e:
            logger.error(
                f"实例化 {provider_config['type']}({provider_config['id']}) 提供商适配器失败：{e}",
            )
            raise Exception(
                f"实例化 {provider_config['type']}({provider_config['id']}) 提供商适配器失败：{e}",
            )

    async def reload(self, provider_config: dict) -> None:
        async with self.reload_lock:
            await self.terminate_provider(provider_config["id"])
            if provider_config["enable"]:
                await self.load_provider(provider_config)

            # 和配置文件保持同步
            self.providers_config = astrbot_config["provider"]
            self.provider_sources_config = astrbot_config.get("provider_sources", [])
            config_ids = [provider["id"] for provider in self.providers_config]
            logger.info(f"providers in user's config: {config_ids}")
            for key in list(self.inst_map.keys()):
                if key not in config_ids:
                    await self.terminate_provider(key)

            if len(self.provider_insts) == 0:
                self.curr_provider_inst = None
            elif self.curr_provider_inst is None and len(self.provider_insts) > 0:
                self.curr_provider_inst = self.provider_insts[0]
                logger.info(
                    f"自动选择 {self.curr_provider_inst.meta().id} 作为当前提供商适配器。",
                )

            if len(self.stt_provider_insts) == 0:
                self.curr_stt_provider_inst = None
            elif (
                self.curr_stt_provider_inst is None and len(self.stt_provider_insts) > 0
            ):
                self.curr_stt_provider_inst = self.stt_provider_insts[0]
                logger.info(
                    f"自动选择 {self.curr_stt_provider_inst.meta().id} 作为当前语音转文本提供商适配器。",
                )

            if len(self.tts_provider_insts) == 0:
                self.curr_tts_provider_inst = None
            elif (
                self.curr_tts_provider_inst is None and len(self.tts_provider_insts) > 0
            ):
                self.curr_tts_provider_inst = self.tts_provider_insts[0]
                logger.info(
                    f"自动选择 {self.curr_tts_provider_inst.meta().id} 作为当前文本转语音提供商适配器。",
                )

    def get_insts(self):
        return self.provider_insts

    async def terminate_provider(self, provider_id: str) -> None:
        if provider_id in self.inst_map:
            logger.info(
                f"终止 {provider_id} 提供商适配器({len(self.provider_insts)}, {len(self.stt_provider_insts)}, {len(self.tts_provider_insts)}) ...",
            )

            if self.inst_map[provider_id] in self.provider_insts:
                prov_inst = self.inst_map[provider_id]
                if isinstance(prov_inst, Provider):
                    self.provider_insts.remove(prov_inst)
            if self.inst_map[provider_id] in self.stt_provider_insts:
                prov_inst = self.inst_map[provider_id]
                if isinstance(prov_inst, STTProvider):
                    self.stt_provider_insts.remove(prov_inst)
            if self.inst_map[provider_id] in self.tts_provider_insts:
                prov_inst = self.inst_map[provider_id]
                if isinstance(prov_inst, TTSProvider):
                    self.tts_provider_insts.remove(prov_inst)

            if self.inst_map[provider_id] == self.curr_provider_inst:
                self.curr_provider_inst = None
            if self.inst_map[provider_id] == self.curr_stt_provider_inst:
                self.curr_stt_provider_inst = None
            if self.inst_map[provider_id] == self.curr_tts_provider_inst:
                self.curr_tts_provider_inst = None

            if getattr(self.inst_map[provider_id], "terminate", None):
                await self.inst_map[provider_id].terminate()  # type: ignore

            logger.info(
                f"{provider_id} 提供商适配器已终止({len(self.provider_insts)}, {len(self.stt_provider_insts)}, {len(self.tts_provider_insts)})",
            )
            del self.inst_map[provider_id]

<<<<<<< HEAD
    async def terminate(self) -> None:
=======
    async def delete_provider(
        self, provider_id: str | None = None, provider_source_id: str | None = None
    ):
        """Delete provider and/or provider source from config and terminate the instances. Config will be saved after deletion."""
        async with self.resource_lock:
            # delete from config
            target_prov_ids = []
            if provider_id:
                target_prov_ids.append(provider_id)
            else:
                for prov in self.providers_config:
                    if prov.get("provider_source_id") == provider_source_id:
                        target_prov_ids.append(prov.get("id"))
            config = self.acm.default_conf
            for tpid in target_prov_ids:
                await self.terminate_provider(tpid)
                config["provider"] = [
                    prov for prov in config["provider"] if prov.get("id") != tpid
                ]
            config.save_config()
            logger.info(f"Provider {target_prov_ids} 已从配置中删除。")

    async def update_provider(self, origin_provider_id: str, new_config: dict):
        """Update provider config and reload the instance. Config will be saved after update."""
        async with self.resource_lock:
            npid = new_config.get("id", None)
            if not npid:
                raise ValueError("New provider config must have an 'id' field")
            config = self.acm.default_conf
            for provider in config["provider"]:
                if (
                    provider.get("id", None) == npid
                    and provider.get("id", None) != origin_provider_id
                ):
                    raise ValueError(f"Provider ID {npid} already exists")
            # update config
            for idx, provider in enumerate(config["provider"]):
                if provider.get("id", None) == origin_provider_id:
                    config["provider"][idx] = new_config
                    break
            else:
                raise ValueError(f"Provider ID {origin_provider_id} not found")
            config.save_config()
            # reload instance
            await self.reload(new_config)

    async def create_provider(self, new_config: dict):
        """Add new provider config and load the instance. Config will be saved after addition."""
        async with self.resource_lock:
            npid = new_config.get("id", None)
            if not npid:
                raise ValueError("New provider config must have an 'id' field")
            config = self.acm.default_conf
            for provider in config["provider"]:
                if provider.get("id", None) == npid:
                    raise ValueError(f"Provider ID {npid} already exists")
            # add to config
            config["provider"].append(new_config)
            config.save_config()
            # load instance
            await self.load_provider(new_config)

    async def terminate(self):
>>>>>>> f26867c7
        for provider_inst in self.provider_insts:
            if hasattr(provider_inst, "terminate"):
                await provider_inst.terminate()  # type: ignore
        try:
            await self.llm_tools.disable_mcp_server()
        except Exception:
            logger.error("Error while disabling MCP servers", exc_info=True)<|MERGE_RESOLUTION|>--- conflicted
+++ resolved
@@ -276,9 +276,6 @@
         # 初始化 MCP Client 连接
         asyncio.create_task(self.llm_tools.init_mcp_clients(), name="init_mcp_clients")
 
-<<<<<<< HEAD
-    async def load_provider(self, provider_config: dict) -> None:
-=======
     def dynamic_import_provider(self, type: str):
         """动态导入提供商适配器模块
 
@@ -409,7 +406,6 @@
         # 如果 provider_source_id 存在且不为空，则从 provider_sources 中找到对应的配置并合并
         provider_config = self.get_merged_provider_config(provider_config)
 
->>>>>>> f26867c7
         if not provider_config["enable"]:
             logger.info(f"Provider {provider_config['id']} is disabled, skipping")
             return
@@ -637,9 +633,6 @@
             )
             del self.inst_map[provider_id]
 
-<<<<<<< HEAD
-    async def terminate(self) -> None:
-=======
     async def delete_provider(
         self, provider_id: str | None = None, provider_source_id: str | None = None
     ):
@@ -702,8 +695,7 @@
             # load instance
             await self.load_provider(new_config)
 
-    async def terminate(self):
->>>>>>> f26867c7
+    async def terminate(self) -> None:
         for provider_inst in self.provider_insts:
             if hasattr(provider_inst, "terminate"):
                 await provider_inst.terminate()  # type: ignore
