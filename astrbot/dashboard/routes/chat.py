--- conflicted
+++ resolved
@@ -341,16 +341,6 @@
             page_size=100,  # 暂时返回前100个
         )
 
-<<<<<<< HEAD
-    async def get_conversations(self):
-        conversations = await self.conv_mgr.get_conversations(platform_id="webchat")
-        # remove content
-        conversations_ = []
-        for conv in conversations:
-            conv.history = None  # type: ignore[attr-defined]
-            conversations_.append(conv)
-        return Response().ok(data=conversations_).__dict__
-=======
         # 转换为字典格式，并添加额外信息
         sessions_data = []
         for session in sessions:
@@ -365,7 +355,6 @@
                     "updated_at": session.updated_at.astimezone().isoformat(),
                 }
             )
->>>>>>> 4b68100f
 
         return Response().ok(data=sessions_data).__dict__
 
