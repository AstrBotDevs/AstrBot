--- conflicted
+++ resolved
@@ -6,6 +6,7 @@
 from contextlib import asynccontextmanager
 from typing import cast
 
+from quart import Response as QuartResponse
 from quart import g, make_response, request, send_file
 
 from astrbot.core import logger
@@ -412,7 +413,19 @@
             ),
         )
 
-<<<<<<< HEAD
+        message_parts_for_storage = []
+        for part in message_parts:
+            part_copy = {k: v for k, v in part.items() if k != "path"}
+            message_parts_for_storage.append(part_copy)
+
+        await self.platform_history_mgr.insert(
+            platform_id="webchat",
+            user_id=webchat_conv_id,
+            content={"type": "user", "message": message_parts_for_storage},
+            sender_id=username,
+            sender_name=username,
+        )
+
         response = cast(
             QuartResponse,
             await make_response(
@@ -425,33 +438,7 @@
                 },
             ),
         )
-
         response.timeout = None  # fix SSE auto disconnect issue
-=======
-        message_parts_for_storage = []
-        for part in message_parts:
-            part_copy = {k: v for k, v in part.items() if k != "path"}
-            message_parts_for_storage.append(part_copy)
-
-        await self.platform_history_mgr.insert(
-            platform_id="webchat",
-            user_id=webchat_conv_id,
-            content={"type": "user", "message": message_parts_for_storage},
-            sender_id=username,
-            sender_name=username,
-        )
-
-        response = await make_response(
-            stream(),
-            {
-                "Content-Type": "text/event-stream",
-                "Cache-Control": "no-cache",
-                "Transfer-Encoding": "chunked",
-                "Connection": "keep-alive",
-            },
-        )
-        response.timeout = None  # fix SSE auto disconnect issue  # pyright: ignore[reportAttributeAccessIssue]
->>>>>>> e14ed804
         return response
 
     async def delete_webchat_session(self):
