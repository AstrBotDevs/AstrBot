"""知识库管理 API 路由"""

import asyncio
import os
import traceback
import uuid

import aiofiles
from quart import request

from astrbot.core import logger
from astrbot.core.core_lifecycle import AstrBotCoreLifecycle
from astrbot.core.provider.provider import EmbeddingProvider, RerankProvider

from ..utils import generate_tsne_visualization
from .route import Response, Route, RouteContext


class KnowledgeBaseRoute(Route):
    """知识库管理路由

    提供知识库、文档、检索、会话配置等 API 接口
    """

    def __init__(
        self,
        context: RouteContext,
        core_lifecycle: AstrBotCoreLifecycle,
    ) -> None:
        super().__init__(context)
        self.core_lifecycle = core_lifecycle
        self.kb_manager = None  # 延迟初始化
        self.kb_db = None
        self.session_config_db = None  # 会话配置数据库
        self.retrieval_manager = None
        self.upload_progress = {}  # 存储上传进度 {task_id: {status, file_index, file_total, stage, current, total}}
        self.upload_tasks = {}  # 存储后台上传任务 {task_id: {"status", "result", "error"}}

        # 注册路由
        self.routes = {
            # 知识库管理
            "/kb/list": ("GET", self.list_kbs),
            "/kb/create": ("POST", self.create_kb),
            "/kb/get": ("GET", self.get_kb),
            "/kb/update": ("POST", self.update_kb),
            "/kb/delete": ("POST", self.delete_kb),
            "/kb/stats": ("GET", self.get_kb_stats),
            # 文档管理
            "/kb/document/list": ("GET", self.list_documents),
            "/kb/document/upload": ("POST", self.upload_document),
            "/kb/document/import": ("POST", self.import_documents),
            "/kb/document/upload/url": ("POST", self.upload_document_from_url),
            "/kb/document/upload/progress": ("GET", self.get_upload_progress),
            "/kb/document/get": ("GET", self.get_document),
            "/kb/document/delete": ("POST", self.delete_document),
            # # 块管理
            "/kb/chunk/list": ("GET", self.list_chunks),
            "/kb/chunk/delete": ("POST", self.delete_chunk),
            # # 多媒体管理
            # "/kb/media/list": ("GET", self.list_media),
            # "/kb/media/delete": ("POST", self.delete_media),
            # 检索
            "/kb/retrieve": ("POST", self.retrieve),
        }
        self.register_routes()

    def _get_kb_manager(self):
        return self.core_lifecycle.kb_manager

    def _init_task(self, task_id: str, status: str = "pending") -> None:
        self.upload_tasks[task_id] = {
            "status": status,
            "result": None,
            "error": None,
        }

    def _set_task_result(
        self, task_id: str, status: str, result: any = None, error: str | None = None
    ) -> None:
        self.upload_tasks[task_id] = {
            "status": status,
            "result": result,
            "error": error,
        }
        if task_id in self.upload_progress:
            self.upload_progress[task_id]["status"] = status

    def _update_progress(
        self,
        task_id: str,
        *,
        status: str | None = None,
        file_index: int | None = None,
        file_name: str | None = None,
        stage: str | None = None,
        current: int | None = None,
        total: int | None = None,
    ) -> None:
        if task_id not in self.upload_progress:
            return
        p = self.upload_progress[task_id]
        if status is not None:
            p["status"] = status
        if file_index is not None:
            p["file_index"] = file_index
        if file_name is not None:
            p["file_name"] = file_name
        if stage is not None:
            p["stage"] = stage
        if current is not None:
            p["current"] = current
        if total is not None:
            p["total"] = total

    def _make_progress_callback(self, task_id: str, file_idx: int, file_name: str):
        async def _callback(stage: str, current: int, total: int):
            self._update_progress(
                task_id,
                status="processing",
                file_index=file_idx,
                file_name=file_name,
                stage=stage,
                current=current,
                total=total,
            )

        return _callback

    async def _background_upload_task(
        self,
        task_id: str,
        kb_helper,
        files_to_upload: list,
        chunk_size: int,
        chunk_overlap: int,
        batch_size: int,
        tasks_limit: int,
        max_retries: int,
    ) -> None:
        """后台上传任务"""
        try:
            # 初始化任务状态
            self._init_task(task_id, status="processing")
            self.upload_progress[task_id] = {
                "status": "processing",
                "file_index": 0,
                "file_total": len(files_to_upload),
                "stage": "waiting",
                "current": 0,
                "total": 100,
            }

            uploaded_docs = []
            failed_docs = []

            for file_idx, file_info in enumerate(files_to_upload):
                try:
                    # 更新整体进度
                    self._update_progress(
                        task_id,
                        status="processing",
                        file_index=file_idx,
                        file_name=file_info["file_name"],
                        stage="parsing",
                        current=0,
                        total=100,
                    )

                    # 创建进度回调函数
<<<<<<< HEAD
                    async def progress_callback(stage, current, total) -> None:
                        if task_id in self.upload_progress:
                            self.upload_progress[task_id].update(
                                {
                                    "status": "processing",
                                    "file_index": file_idx,
                                    "file_name": file_info["file_name"],
                                    "stage": stage,
                                    "current": current,
                                    "total": total,
                                },
                            )
=======
                    progress_callback = self._make_progress_callback(
                        task_id, file_idx, file_info["file_name"]
                    )
>>>>>>> 80b89fd2

                    doc = await kb_helper.upload_document(
                        file_name=file_info["file_name"],
                        file_content=file_info["file_content"],
                        file_type=file_info["file_type"],
                        chunk_size=chunk_size,
                        chunk_overlap=chunk_overlap,
                        batch_size=batch_size,
                        tasks_limit=tasks_limit,
                        max_retries=max_retries,
                        progress_callback=progress_callback,
                    )

                    uploaded_docs.append(doc.model_dump())
                except Exception as e:
                    logger.error(f"上传文档 {file_info['file_name']} 失败: {e}")
                    failed_docs.append(
                        {"file_name": file_info["file_name"], "error": str(e)},
                    )

            # 更新任务完成状态
            result = {
                "task_id": task_id,
                "uploaded": uploaded_docs,
                "failed": failed_docs,
                "total": len(files_to_upload),
                "success_count": len(uploaded_docs),
                "failed_count": len(failed_docs),
            }

            self._set_task_result(task_id, "completed", result=result)

        except Exception as e:
            logger.error(f"后台上传任务 {task_id} 失败: {e}")
            logger.error(traceback.format_exc())
            self._set_task_result(task_id, "failed", error=str(e))

    async def _background_import_task(
        self,
        task_id: str,
        kb_helper,
        documents: list,
        batch_size: int,
        tasks_limit: int,
        max_retries: int,
    ):
        """后台导入预切片文档任务"""
        try:
            # 初始化任务状态
            self._init_task(task_id, status="processing")
            self.upload_progress[task_id] = {
                "status": "processing",
                "file_index": 0,
                "file_total": len(documents),
                "stage": "waiting",
                "current": 0,
                "total": 100,
            }

            uploaded_docs = []
            failed_docs = []

            for file_idx, doc_info in enumerate(documents):
                file_name = doc_info.get("file_name", f"imported_doc_{file_idx}")
                chunks = doc_info.get("chunks", [])

                try:
                    # 更新整体进度
                    self._update_progress(
                        task_id,
                        status="processing",
                        file_index=file_idx,
                        file_name=file_name,
                        stage="importing",
                        current=0,
                        total=100,
                    )

                    # 创建进度回调函数
                    progress_callback = self._make_progress_callback(
                        task_id, file_idx, file_name
                    )

                    # 调用 upload_document，传入 pre_chunked_text
                    doc = await kb_helper.upload_document(
                        file_name=file_name,
                        file_content=None,  # 预切片模式下不需要原始内容
                        file_type=doc_info.get("file_type")
                        or (
                            file_name.rsplit(".", 1)[-1].lower()
                            if "." in file_name
                            else "txt"
                        ),
                        batch_size=batch_size,
                        tasks_limit=tasks_limit,
                        max_retries=max_retries,
                        progress_callback=progress_callback,
                        pre_chunked_text=chunks,
                    )

                    uploaded_docs.append(doc.model_dump())
                except Exception as e:
                    logger.error(f"导入文档 {file_name} 失败: {e}")
                    failed_docs.append(
                        {"file_name": file_name, "error": str(e)},
                    )

            # 更新任务完成状态
            result = {
                "task_id": task_id,
                "uploaded": uploaded_docs,
                "failed": failed_docs,
                "total": len(documents),
                "success_count": len(uploaded_docs),
                "failed_count": len(failed_docs),
            }

            self._set_task_result(task_id, "completed", result=result)

        except Exception as e:
            logger.error(f"后台导入任务 {task_id} 失败: {e}")
            logger.error(traceback.format_exc())
            self._set_task_result(task_id, "failed", error=str(e))

    async def list_kbs(self):
        """获取知识库列表

        Query 参数:
        - page: 页码 (默认 1)
        - page_size: 每页数量 (默认 20)
        - refresh_stats: 是否刷新统计信息 (默认 false，首次加载时可设为 true)
        """
        try:
            kb_manager = self._get_kb_manager()
            page = request.args.get("page", 1, type=int)
            page_size = request.args.get("page_size", 20, type=int)

            kbs = await kb_manager.list_kbs()

            # 转换为字典列表
            kb_list = []
            for kb in kbs:
                kb_list.append(kb.model_dump())

            return (
                Response()
                .ok({"items": kb_list, "page": page, "page_size": page_size})
                .__dict__
            )
        except ValueError as e:
            return Response().error(str(e)).__dict__
        except Exception as e:
            logger.error(f"获取知识库列表失败: {e}")
            logger.error(traceback.format_exc())
            return Response().error(f"获取知识库列表失败: {e!s}").__dict__

    async def create_kb(self):
        """创建知识库

        Body:
        - kb_name: 知识库名称 (必填)
        - description: 描述 (可选)
        - emoji: 图标 (可选)
        - embedding_provider_id: 嵌入模型提供商ID (可选)
        - rerank_provider_id: 重排序模型提供商ID (可选)
        - chunk_size: 分块大小 (可选, 默认512)
        - chunk_overlap: 块重叠大小 (可选, 默认50)
        - top_k_dense: 密集检索数量 (可选, 默认50)
        - top_k_sparse: 稀疏检索数量 (可选, 默认50)
        - top_m_final: 最终返回数量 (可选, 默认5)
        """
        try:
            kb_manager = self._get_kb_manager()
            data = await request.json
            kb_name = data.get("kb_name")
            if not kb_name:
                return Response().error("知识库名称不能为空").__dict__

            description = data.get("description")
            emoji = data.get("emoji")
            embedding_provider_id = data.get("embedding_provider_id")
            rerank_provider_id = data.get("rerank_provider_id")
            chunk_size = data.get("chunk_size")
            chunk_overlap = data.get("chunk_overlap")
            top_k_dense = data.get("top_k_dense")
            top_k_sparse = data.get("top_k_sparse")
            top_m_final = data.get("top_m_final")

            # pre-check embedding dim
            if not embedding_provider_id:
                return Response().error("缺少参数 embedding_provider_id").__dict__
            prv = await kb_manager.provider_manager.get_provider_by_id(
                embedding_provider_id,
            )  # type: ignore
            if not prv or not isinstance(prv, EmbeddingProvider):
                return (
                    Response().error(f"嵌入模型不存在或类型错误({type(prv)})").__dict__
                )
            try:
                vec = await prv.get_embedding("astrbot")
                if len(vec) != prv.get_dim():
                    raise ValueError(
                        f"嵌入向量维度不匹配，实际是 {len(vec)}，然而配置是 {prv.get_dim()}",
                    )
            except Exception as e:
                return Response().error(f"测试嵌入模型失败: {e!s}").__dict__
            # pre-check rerank
            if rerank_provider_id:
                rerank_prv: RerankProvider = (
                    await kb_manager.provider_manager.get_provider_by_id(
                        rerank_provider_id,
                    )
                )  # type: ignore
                if not rerank_prv:
                    return Response().error("重排序模型不存在").__dict__
                # 检查重排序模型可用性
                try:
                    res = await rerank_prv.rerank(
                        query="astrbot",
                        documents=["astrbot knowledge base"],
                    )
                    if not res:
                        raise ValueError("重排序模型返回结果异常")
                except Exception as e:
                    return (
                        Response()
                        .error(f"测试重排序模型失败: {e!s}，请检查平台日志输出。")
                        .__dict__
                    )

            kb_helper = await kb_manager.create_kb(
                kb_name=kb_name,
                description=description,
                emoji=emoji,
                embedding_provider_id=embedding_provider_id,
                rerank_provider_id=rerank_provider_id,
                chunk_size=chunk_size,
                chunk_overlap=chunk_overlap,
                top_k_dense=top_k_dense,
                top_k_sparse=top_k_sparse,
                top_m_final=top_m_final,
            )
            kb = kb_helper.kb

            return Response().ok(kb.model_dump(), "创建知识库成功").__dict__

        except ValueError as e:
            return Response().error(str(e)).__dict__
        except Exception as e:
            logger.error(f"创建知识库失败: {e}")
            logger.error(traceback.format_exc())
            return Response().error(f"创建知识库失败: {e!s}").__dict__

    async def get_kb(self):
        """获取知识库详情

        Query 参数:
        - kb_id: 知识库 ID (必填)
        """
        try:
            kb_manager = self._get_kb_manager()
            kb_id = request.args.get("kb_id")
            if not kb_id:
                return Response().error("缺少参数 kb_id").__dict__

            kb_helper = await kb_manager.get_kb(kb_id)
            if not kb_helper:
                return Response().error("知识库不存在").__dict__
            kb = kb_helper.kb

            return Response().ok(kb.model_dump()).__dict__

        except ValueError as e:
            return Response().error(str(e)).__dict__
        except Exception as e:
            logger.error(f"获取知识库详情失败: {e}")
            logger.error(traceback.format_exc())
            return Response().error(f"获取知识库详情失败: {e!s}").__dict__

    async def update_kb(self):
        """更新知识库

        Body:
        - kb_id: 知识库 ID (必填)
        - kb_name: 新的知识库名称 (可选)
        - description: 新的描述 (可选)
        - emoji: 新的图标 (可选)
        - embedding_provider_id: 新的嵌入模型提供商ID (可选)
        - rerank_provider_id: 新的重排序模型提供商ID (可选)
        - chunk_size: 分块大小 (可选)
        - chunk_overlap: 块重叠大小 (可选)
        - top_k_dense: 密集检索数量 (可选)
        - top_k_sparse: 稀疏检索数量 (可选)
        - top_m_final: 最终返回数量 (可选)
        """
        try:
            kb_manager = self._get_kb_manager()
            data = await request.json

            kb_id = data.get("kb_id")
            if not kb_id:
                return Response().error("缺少参数 kb_id").__dict__

            kb_name = data.get("kb_name")
            description = data.get("description")
            emoji = data.get("emoji")
            embedding_provider_id = data.get("embedding_provider_id")
            rerank_provider_id = data.get("rerank_provider_id")
            chunk_size = data.get("chunk_size")
            chunk_overlap = data.get("chunk_overlap")
            top_k_dense = data.get("top_k_dense")
            top_k_sparse = data.get("top_k_sparse")
            top_m_final = data.get("top_m_final")

            # 检查是否至少提供了一个更新字段
            if all(
                v is None
                for v in [
                    kb_name,
                    description,
                    emoji,
                    embedding_provider_id,
                    rerank_provider_id,
                    chunk_size,
                    chunk_overlap,
                    top_k_dense,
                    top_k_sparse,
                    top_m_final,
                ]
            ):
                return Response().error("至少需要提供一个更新字段").__dict__

            kb_helper = await kb_manager.update_kb(
                kb_id=kb_id,
                kb_name=kb_name,
                description=description,
                emoji=emoji,
                embedding_provider_id=embedding_provider_id,
                rerank_provider_id=rerank_provider_id,
                chunk_size=chunk_size,
                chunk_overlap=chunk_overlap,
                top_k_dense=top_k_dense,
                top_k_sparse=top_k_sparse,
                top_m_final=top_m_final,
            )

            if not kb_helper:
                return Response().error("知识库不存在").__dict__

            kb = kb_helper.kb
            return Response().ok(kb.model_dump(), "更新知识库成功").__dict__

        except ValueError as e:
            return Response().error(str(e)).__dict__
        except Exception as e:
            logger.error(f"更新知识库失败: {e}")
            logger.error(traceback.format_exc())
            return Response().error(f"更新知识库失败: {e!s}").__dict__

    async def delete_kb(self):
        """删除知识库

        Body:
        - kb_id: 知识库 ID (必填)
        """
        try:
            kb_manager = self._get_kb_manager()
            data = await request.json

            kb_id = data.get("kb_id")
            if not kb_id:
                return Response().error("缺少参数 kb_id").__dict__

            success = await kb_manager.delete_kb(kb_id)
            if not success:
                return Response().error("知识库不存在").__dict__

            return Response().ok(message="删除知识库成功").__dict__

        except ValueError as e:
            return Response().error(str(e)).__dict__
        except Exception as e:
            logger.error(f"删除知识库失败: {e}")
            logger.error(traceback.format_exc())
            return Response().error(f"删除知识库失败: {e!s}").__dict__

    async def get_kb_stats(self):
        """获取知识库统计信息

        Query 参数:
        - kb_id: 知识库 ID (必填)
        """
        try:
            kb_manager = self._get_kb_manager()
            kb_id = request.args.get("kb_id")
            if not kb_id:
                return Response().error("缺少参数 kb_id").__dict__

            kb_helper = await kb_manager.get_kb(kb_id)
            if not kb_helper:
                return Response().error("知识库不存在").__dict__
            kb = kb_helper.kb

            stats = {
                "kb_id": kb.kb_id,
                "kb_name": kb.kb_name,
                "doc_count": kb.doc_count,
                "chunk_count": kb.chunk_count,
                "created_at": kb.created_at.isoformat(),
                "updated_at": kb.updated_at.isoformat(),
            }

            return Response().ok(stats).__dict__

        except ValueError as e:
            return Response().error(str(e)).__dict__
        except Exception as e:
            logger.error(f"获取知识库统计失败: {e}")
            logger.error(traceback.format_exc())
            return Response().error(f"获取知识库统计失败: {e!s}").__dict__

    # ===== 文档管理 API =====

    async def list_documents(self):
        """获取文档列表

        Query 参数:
        - kb_id: 知识库 ID (必填)
        - page: 页码 (默认 1)
        - page_size: 每页数量 (默认 20)
        """
        try:
            kb_manager = self._get_kb_manager()
            kb_id = request.args.get("kb_id")
            if not kb_id:
                return Response().error("缺少参数 kb_id").__dict__
            kb_helper = await kb_manager.get_kb(kb_id)
            if not kb_helper:
                return Response().error("知识库不存在").__dict__

            page = request.args.get("page", 1, type=int)
            page_size = request.args.get("page_size", 100, type=int)

            offset = (page - 1) * page_size
            limit = page_size

            doc_list = await kb_helper.list_documents(offset=offset, limit=limit)

            doc_list = [doc.model_dump() for doc in doc_list]

            return (
                Response()
                .ok({"items": doc_list, "page": page, "page_size": page_size})
                .__dict__
            )

        except ValueError as e:
            return Response().error(str(e)).__dict__
        except Exception as e:
            logger.error(f"获取文档列表失败: {e}")
            logger.error(traceback.format_exc())
            return Response().error(f"获取文档列表失败: {e!s}").__dict__

    async def upload_document(self):
        """上传文档

        支持两种方式:
        1. multipart/form-data 文件上传（支持多文件，最多10个）
        2. JSON 格式 base64 编码上传（支持多文件，最多10个）

        Form Data (multipart/form-data):
        - kb_id: 知识库 ID (必填)
        - file: 文件对象 (必填，可多个，字段名为 file, file1, file2, ... 或 files[])

        JSON Body (application/json):
        - kb_id: 知识库 ID (必填)
        - files: 文件数组 (必填)
          - file_name: 文件名 (必填)
          - file_content: base64 编码的文件内容 (必填)

        返回:
        - task_id: 任务ID，用于查询上传进度和结果
        """
        try:
            kb_manager = self._get_kb_manager()

            # 检查 Content-Type
            content_type = request.content_type
            kb_id = None
            chunk_size = None
            chunk_overlap = None
            batch_size = 32
            tasks_limit = 3
            max_retries = 3
            files_to_upload = []  # 存储待上传的文件信息列表

            if content_type and "multipart/form-data" not in content_type:
                return (
                    Response().error("Content-Type 须为 multipart/form-data").__dict__
                )
            form_data = await request.form
            files = await request.files

            kb_id = form_data.get("kb_id")
            chunk_size = int(form_data.get("chunk_size", 512))
            chunk_overlap = int(form_data.get("chunk_overlap", 50))
            batch_size = int(form_data.get("batch_size", 32))
            tasks_limit = int(form_data.get("tasks_limit", 3))
            max_retries = int(form_data.get("max_retries", 3))
            if not kb_id:
                return Response().error("缺少参数 kb_id").__dict__

            # 收集所有文件
            file_list = []
            # 支持 file, file1, file2, ... 或 files[] 格式
            for key in files.keys():
                if key == "file" or key.startswith("file") or key == "files[]":
                    file_items = files.getlist(key)
                    file_list.extend(file_items)

            if not file_list:
                return Response().error("缺少文件").__dict__

            # 限制文件数量
            if len(file_list) > 10:
                return Response().error("最多只能上传10个文件").__dict__

            # 处理每个文件
            for file in file_list:
                file_name = file.filename

                # 保存到临时文件
                temp_file_path = f"data/temp/{uuid.uuid4()}_{file_name}"
                await file.save(temp_file_path)

                try:
                    # 异步读取文件内容
                    async with aiofiles.open(temp_file_path, "rb") as f:
                        file_content = await f.read()

                    # 提取文件类型
                    file_type = (
                        file_name.rsplit(".", 1)[-1].lower() if "." in file_name else ""
                    )

                    files_to_upload.append(
                        {
                            "file_name": file_name,
                            "file_content": file_content,
                            "file_type": file_type,
                        },
                    )
                finally:
                    # 清理临时文件
                    if os.path.exists(temp_file_path):
                        os.remove(temp_file_path)

            # 获取知识库
            kb_helper = await kb_manager.get_kb(kb_id)
            if not kb_helper:
                return Response().error("知识库不存在").__dict__

            # 生成任务ID
            task_id = str(uuid.uuid4())

            # 初始化任务状态
            self._init_task(task_id, status="pending")

            # 启动后台任务
            asyncio.create_task(
                self._background_upload_task(
                    task_id=task_id,
                    kb_helper=kb_helper,
                    files_to_upload=files_to_upload,
                    chunk_size=chunk_size,
                    chunk_overlap=chunk_overlap,
                    batch_size=batch_size,
                    tasks_limit=tasks_limit,
                    max_retries=max_retries,
                ),
            )

            return (
                Response()
                .ok(
                    {
                        "task_id": task_id,
                        "file_count": len(files_to_upload),
                        "message": "task created, processing in background",
                    },
                )
                .__dict__
            )

        except ValueError as e:
            return Response().error(str(e)).__dict__
        except Exception as e:
            logger.error(f"上传文档失败: {e}")
            logger.error(traceback.format_exc())
            return Response().error(f"上传文档失败: {e!s}").__dict__

    def _validate_import_request(self, data: dict):
        kb_id = data.get("kb_id")
        if not kb_id:
            raise ValueError("缺少参数 kb_id")

        documents = data.get("documents")
        if not documents or not isinstance(documents, list):
            raise ValueError("缺少参数 documents 或格式错误")

        for doc in documents:
            if "file_name" not in doc or "chunks" not in doc:
                raise ValueError("文档格式错误，必须包含 file_name 和 chunks")
            if not isinstance(doc["chunks"], list):
                raise ValueError("chunks 必须是列表")
            if not all(
                isinstance(chunk, str) and chunk.strip() for chunk in doc["chunks"]
            ):
                raise ValueError("chunks 必须是非空字符串列表")

        batch_size = data.get("batch_size", 32)
        tasks_limit = data.get("tasks_limit", 3)
        max_retries = data.get("max_retries", 3)
        return kb_id, documents, batch_size, tasks_limit, max_retries

    async def import_documents(self):
        """导入预切片文档

        Body:
        - kb_id: 知识库 ID (必填)
        - documents: 文档列表 (必填)
            - file_name: 文件名 (必填)
            - chunks: 切片列表 (必填, list[str])
            - file_type: 文件类型 (可选, 默认从文件名推断或为 txt)
        - batch_size: 批处理大小 (可选, 默认32)
        - tasks_limit: 并发任务限制 (可选, 默认3)
        - max_retries: 最大重试次数 (可选, 默认3)
        """
        try:
            kb_manager = self._get_kb_manager()
            data = await request.json

            kb_id, documents, batch_size, tasks_limit, max_retries = (
                self._validate_import_request(data)
            )

            # 获取知识库
            kb_helper = await kb_manager.get_kb(kb_id)
            if not kb_helper:
                return Response().error("知识库不存在").__dict__

            # 生成任务ID
            task_id = str(uuid.uuid4())

            # 初始化任务状态
            self._init_task(task_id, status="pending")

            # 启动后台任务
            asyncio.create_task(
                self._background_import_task(
                    task_id=task_id,
                    kb_helper=kb_helper,
                    documents=documents,
                    batch_size=batch_size,
                    tasks_limit=tasks_limit,
                    max_retries=max_retries,
                ),
            )

            return (
                Response()
                .ok(
                    {
                        "task_id": task_id,
                        "doc_count": len(documents),
                        "message": "import task created, processing in background",
                    },
                )
                .__dict__
            )

        except ValueError as e:
            return Response().error(str(e)).__dict__
        except Exception as e:
            logger.error(f"导入文档失败: {e}")
            logger.error(traceback.format_exc())
            return Response().error(f"导入文档失败: {e!s}").__dict__

    async def get_upload_progress(self):
        """获取上传进度和结果

        Query 参数:
        - task_id: 任务 ID (必填)

        返回状态:
        - pending: 任务待处理
        - processing: 任务处理中
        - completed: 任务完成
        - failed: 任务失败
        """
        try:
            task_id = request.args.get("task_id")
            if not task_id:
                return Response().error("缺少参数 task_id").__dict__

            # 检查任务是否存在
            if task_id not in self.upload_tasks:
                return Response().error("找不到该任务").__dict__

            task_info = self.upload_tasks[task_id]
            status = task_info["status"]

            # 构建返回数据
            response_data = {
                "task_id": task_id,
                "status": status,
            }

            # 如果任务正在处理，返回进度信息
            if status == "processing" and task_id in self.upload_progress:
                response_data["progress"] = self.upload_progress[task_id]

            # 如果任务完成，返回结果
            if status == "completed":
                response_data["result"] = task_info["result"]
                # 清理已完成的任务
                # del self.upload_tasks[task_id]
                # if task_id in self.upload_progress:
                #     del self.upload_progress[task_id]

            # 如果任务失败，返回错误信息
            if status == "failed":
                response_data["error"] = task_info["error"]

            return Response().ok(response_data).__dict__

        except Exception as e:
            logger.error(f"获取上传进度失败: {e}")
            logger.error(traceback.format_exc())
            return Response().error(f"获取上传进度失败: {e!s}").__dict__

    async def get_document(self):
        """获取文档详情

        Query 参数:
        - doc_id: 文档 ID (必填)
        """
        try:
            kb_manager = self._get_kb_manager()
            kb_id = request.args.get("kb_id")
            if not kb_id:
                return Response().error("缺少参数 kb_id").__dict__
            doc_id = request.args.get("doc_id")
            if not doc_id:
                return Response().error("缺少参数 doc_id").__dict__
            kb_helper = await kb_manager.get_kb(kb_id)
            if not kb_helper:
                return Response().error("知识库不存在").__dict__

            doc = await kb_helper.get_document(doc_id)
            if not doc:
                return Response().error("文档不存在").__dict__

            return Response().ok(doc.model_dump()).__dict__

        except ValueError as e:
            return Response().error(str(e)).__dict__
        except Exception as e:
            logger.error(f"获取文档详情失败: {e}")
            logger.error(traceback.format_exc())
            return Response().error(f"获取文档详情失败: {e!s}").__dict__

    async def delete_document(self):
        """删除文档

        Body:
        - kb_id: 知识库 ID (必填)
        - doc_id: 文档 ID (必填)
        """
        try:
            kb_manager = self._get_kb_manager()
            data = await request.json

            kb_id = data.get("kb_id")
            if not kb_id:
                return Response().error("缺少参数 kb_id").__dict__
            doc_id = data.get("doc_id")
            if not doc_id:
                return Response().error("缺少参数 doc_id").__dict__

            kb_helper = await kb_manager.get_kb(kb_id)
            if not kb_helper:
                return Response().error("知识库不存在").__dict__

            await kb_helper.delete_document(doc_id)
            return Response().ok(message="删除文档成功").__dict__

        except ValueError as e:
            return Response().error(str(e)).__dict__
        except Exception as e:
            logger.error(f"删除文档失败: {e}")
            logger.error(traceback.format_exc())
            return Response().error(f"删除文档失败: {e!s}").__dict__

    async def delete_chunk(self):
        """删除文本块

        Body:
        - kb_id: 知识库 ID (必填)
        - chunk_id: 块 ID (必填)
        """
        try:
            kb_manager = self._get_kb_manager()
            data = await request.json

            kb_id = data.get("kb_id")
            if not kb_id:
                return Response().error("缺少参数 kb_id").__dict__
            chunk_id = data.get("chunk_id")
            if not chunk_id:
                return Response().error("缺少参数 chunk_id").__dict__
            doc_id = data.get("doc_id")
            if not doc_id:
                return Response().error("缺少参数 doc_id").__dict__

            kb_helper = await kb_manager.get_kb(kb_id)
            if not kb_helper:
                return Response().error("知识库不存在").__dict__

            await kb_helper.delete_chunk(chunk_id, doc_id)
            return Response().ok(message="删除文本块成功").__dict__

        except ValueError as e:
            return Response().error(str(e)).__dict__
        except Exception as e:
            logger.error(f"删除文本块失败: {e}")
            logger.error(traceback.format_exc())
            return Response().error(f"删除文本块失败: {e!s}").__dict__

    async def list_chunks(self):
        """获取块列表

        Query 参数:
        - kb_id: 知识库 ID (必填)
        - page: 页码 (默认 1)
        - page_size: 每页数量 (默认 20)
        """
        try:
            kb_manager = self._get_kb_manager()
            kb_id = request.args.get("kb_id")
            doc_id = request.args.get("doc_id")
            page = request.args.get("page", 1, type=int)
            page_size = request.args.get("page_size", 100, type=int)
            if not kb_id:
                return Response().error("缺少参数 kb_id").__dict__
            if not doc_id:
                return Response().error("缺少参数 doc_id").__dict__
            kb_helper = await kb_manager.get_kb(kb_id)
            offset = (page - 1) * page_size
            limit = page_size
            if not kb_helper:
                return Response().error("知识库不存在").__dict__
            chunk_list = await kb_helper.get_chunks_by_doc_id(
                doc_id=doc_id,
                offset=offset,
                limit=limit,
            )
            return (
                Response()
                .ok(
                    data={
                        "items": chunk_list,
                        "page": page,
                        "page_size": page_size,
                        "total": await kb_helper.get_chunk_count_by_doc_id(doc_id),
                    },
                )
                .__dict__
            )
        except ValueError as e:
            return Response().error(str(e)).__dict__
        except Exception as e:
            logger.error(f"获取块列表失败: {e}")
            logger.error(traceback.format_exc())
            return Response().error(f"获取块列表失败: {e!s}").__dict__

    # ===== 检索 API =====

    async def retrieve(self):
        """检索知识库

        Body:
        - query: 查询文本 (必填)
        - kb_ids: 知识库 ID 列表 (必填)
        - top_k: 返回结果数量 (可选, 默认 5)
        - debug: 是否启用调试模式，返回 t-SNE 可视化图片 (可选, 默认 False)
        """
        try:
            kb_manager = self._get_kb_manager()
            data = await request.json

            query = data.get("query")
            kb_names = data.get("kb_names")
            debug = data.get("debug", False)

            if not query:
                return Response().error("缺少参数 query").__dict__
            if not kb_names or not isinstance(kb_names, list):
                return Response().error("缺少参数 kb_names 或格式错误").__dict__

            top_k = data.get("top_k", 5)

            results = await kb_manager.retrieve(
                query=query,
                kb_names=kb_names,
                top_m_final=top_k,
            )
            result_list = []
            if results:
                result_list = results["results"]

            response_data = {
                "results": result_list,
                "total": len(result_list),
                "query": query,
            }

            # Debug 模式：生成 t-SNE 可视化
            if debug:
                try:
                    img_base64 = await generate_tsne_visualization(
                        query,
                        kb_names,
                        kb_manager,
                    )
                    if img_base64:
                        response_data["visualization"] = img_base64
                except Exception as e:
                    logger.error(f"生成 t-SNE 可视化失败: {e}")
                    logger.error(traceback.format_exc())
                    response_data["visualization_error"] = str(e)

            return Response().ok(response_data).__dict__

        except ValueError as e:
            return Response().error(str(e)).__dict__
        except Exception as e:
            logger.error(f"检索失败: {e}")
            logger.error(traceback.format_exc())
            return Response().error(f"检索失败: {e!s}").__dict__

    async def upload_document_from_url(self):
        """从 URL 上传文档

        Body:
        - kb_id: 知识库 ID (必填)
        - url: 要提取内容的网页 URL (必填)
        - chunk_size: 分块大小 (可选, 默认512)
        - chunk_overlap: 块重叠大小 (可选, 默认50)
        - batch_size: 批处理大小 (可选, 默认32)
        - tasks_limit: 并发任务限制 (可选, 默认3)
        - max_retries: 最大重试次数 (可选, 默认3)

        返回:
        - task_id: 任务ID，用于查询上传进度和结果
        """
        try:
            kb_manager = self._get_kb_manager()
            data = await request.json

            kb_id = data.get("kb_id")
            if not kb_id:
                return Response().error("缺少参数 kb_id").__dict__

            url = data.get("url")
            if not url:
                return Response().error("缺少参数 url").__dict__

            chunk_size = data.get("chunk_size", 512)
            chunk_overlap = data.get("chunk_overlap", 50)
            batch_size = data.get("batch_size", 32)
            tasks_limit = data.get("tasks_limit", 3)
            max_retries = data.get("max_retries", 3)
            enable_cleaning = data.get("enable_cleaning", False)
            cleaning_provider_id = data.get("cleaning_provider_id")

            # 获取知识库
            kb_helper = await kb_manager.get_kb(kb_id)
            if not kb_helper:
                return Response().error("知识库不存在").__dict__

            # 生成任务ID
            task_id = str(uuid.uuid4())

            # 初始化任务状态
            self._init_task(task_id, status="pending")

            # 启动后台任务
            asyncio.create_task(
                self._background_upload_from_url_task(
                    task_id=task_id,
                    kb_helper=kb_helper,
                    url=url,
                    chunk_size=chunk_size,
                    chunk_overlap=chunk_overlap,
                    batch_size=batch_size,
                    tasks_limit=tasks_limit,
                    max_retries=max_retries,
                    enable_cleaning=enable_cleaning,
                    cleaning_provider_id=cleaning_provider_id,
                ),
            )

            return (
                Response()
                .ok(
                    {
                        "task_id": task_id,
                        "url": url,
                        "message": "URL upload task created, processing in background",
                    },
                )
                .__dict__
            )

        except ValueError as e:
            return Response().error(str(e)).__dict__
        except Exception as e:
            logger.error(f"从URL上传文档失败: {e}")
            logger.error(traceback.format_exc())
            return Response().error(f"从URL上传文档失败: {e!s}").__dict__

    async def _background_upload_from_url_task(
        self,
        task_id: str,
        kb_helper,
        url: str,
        chunk_size: int,
        chunk_overlap: int,
        batch_size: int,
        tasks_limit: int,
        max_retries: int,
        enable_cleaning: bool,
        cleaning_provider_id: str | None,
    ) -> None:
        """后台上传URL任务"""
        try:
            # 初始化任务状态
            self._init_task(task_id, status="processing")
            self.upload_progress[task_id] = {
                "status": "processing",
                "file_index": 0,
                "file_total": 1,
                "file_name": f"URL: {url}",
                "stage": "extracting",
                "current": 0,
                "total": 100,
            }

            # 创建进度回调函数
<<<<<<< HEAD
            async def progress_callback(stage, current, total) -> None:
                if task_id in self.upload_progress:
                    self.upload_progress[task_id].update(
                        {
                            "status": "processing",
                            "file_index": 0,
                            "file_name": f"URL: {url}",
                            "stage": stage,
                            "current": current,
                            "total": total,
                        },
                    )
=======
            progress_callback = self._make_progress_callback(task_id, 0, f"URL: {url}")
>>>>>>> 80b89fd2

            # 上传文档
            doc = await kb_helper.upload_from_url(
                url=url,
                chunk_size=chunk_size,
                chunk_overlap=chunk_overlap,
                batch_size=batch_size,
                tasks_limit=tasks_limit,
                max_retries=max_retries,
                progress_callback=progress_callback,
                enable_cleaning=enable_cleaning,
                cleaning_provider_id=cleaning_provider_id,
            )

            # 更新任务完成状态
            result = {
                "task_id": task_id,
                "uploaded": [doc.model_dump()],
                "failed": [],
                "total": 1,
                "success_count": 1,
                "failed_count": 0,
            }

            self._set_task_result(task_id, "completed", result=result)

        except Exception as e:
            logger.error(f"后台上传URL任务 {task_id} 失败: {e}")
            logger.error(traceback.format_exc())
            self._set_task_result(task_id, "failed", error=str(e))<|MERGE_RESOLUTION|>--- conflicted
+++ resolved
@@ -167,24 +167,9 @@
                     )
 
                     # 创建进度回调函数
-<<<<<<< HEAD
-                    async def progress_callback(stage, current, total) -> None:
-                        if task_id in self.upload_progress:
-                            self.upload_progress[task_id].update(
-                                {
-                                    "status": "processing",
-                                    "file_index": file_idx,
-                                    "file_name": file_info["file_name"],
-                                    "stage": stage,
-                                    "current": current,
-                                    "total": total,
-                                },
-                            )
-=======
                     progress_callback = self._make_progress_callback(
                         task_id, file_idx, file_info["file_name"]
                     )
->>>>>>> 80b89fd2
 
                     doc = await kb_helper.upload_document(
                         file_name=file_info["file_name"],
@@ -1245,22 +1230,7 @@
             }
 
             # 创建进度回调函数
-<<<<<<< HEAD
-            async def progress_callback(stage, current, total) -> None:
-                if task_id in self.upload_progress:
-                    self.upload_progress[task_id].update(
-                        {
-                            "status": "processing",
-                            "file_index": 0,
-                            "file_name": f"URL: {url}",
-                            "stage": stage,
-                            "current": current,
-                            "total": total,
-                        },
-                    )
-=======
             progress_callback = self._make_progress_callback(task_id, 0, f"URL: {url}")
->>>>>>> 80b89fd2
 
             # 上传文档
             doc = await kb_helper.upload_from_url(
