--- conflicted
+++ resolved
@@ -84,10 +84,6 @@
             is_valid, new_hash = self.password_hash.verify_and_update(
                 md5_password, stored_password_hash
             )
-<<<<<<< HEAD
-        await anyio.sleep(3)
-        return Response().error("用户名或密码错误").__dict__
-=======
             if not is_valid:
                 await asyncio.sleep(3)
                 return Response().error("用户名或密码错误").__dict__
@@ -96,7 +92,6 @@
             if new_hash is not None:
                 self.config["dashboard"]["password"] = new_hash
                 self.config.save_config()
->>>>>>> f80ef08d
 
         # Check if using default password
         change_pwd_hint = False
