import asyncio
import inspect
import os
import traceback
<<<<<<< HEAD
from typing import Any
=======
import uuid
>>>>>>> e14ed804

from quart import request

from astrbot.core import file_token_service, logger
from astrbot.core.config.astrbot_config import AstrBotConfig
from astrbot.core.config.default import (
    CONFIG_METADATA_2,
    CONFIG_METADATA_3,
    CONFIG_METADATA_3_SYSTEM,
    DEFAULT_CONFIG,
    DEFAULT_VALUE_MAP,
    WEBHOOK_SUPPORTED_PLATFORMS,
)
from astrbot.core.config.i18n_utils import ConfigMetadataI18n
from astrbot.core.core_lifecycle import AstrBotCoreLifecycle
from astrbot.core.platform.register import platform_cls_map, platform_registry
from astrbot.core.provider import Provider
from astrbot.core.provider.register import provider_registry
from astrbot.core.star.star import star_registry

from .route import Response, Route, RouteContext


def try_cast(value: Any, type_: str):
    if type_ == "int":
        try:
            return int(value)
        except (ValueError, TypeError):
            return None
    elif (
        type_ == "float"
        and isinstance(value, str)
        and value.replace(".", "", 1).isdigit()
    ) or (type_ == "float" and isinstance(value, int)):
        return float(value)
    elif type_ == "float":
        try:
            return float(value)
        except (ValueError, TypeError):
            return None


def validate_config(data, schema: dict, is_core: bool) -> tuple[list[str], dict]:
    errors = []

    def validate(data: dict, metadata: dict = schema, path=""):
        for key, value in data.items():
            if key not in metadata:
                continue
            meta = metadata[key]
            if "type" not in meta:
                logger.debug(f"配置项 {path}{key} 没有类型定义, 跳过校验")
                continue
            # null 转换
            if value is None:
                data[key] = DEFAULT_VALUE_MAP[meta["type"]]
                continue
            if meta["type"] == "list" and not isinstance(value, list):
                errors.append(
                    f"错误的类型 {path}{key}: 期望是 list, 得到了 {type(value).__name__}",
                )
            elif (
                meta["type"] == "list"
                and isinstance(value, list)
                and value
                and "items" in meta
                and isinstance(value[0], dict)
            ):
                # 当前仅针对 list[dict] 的情况进行类型校验，以适配 AstrBot 中 platform、provider 的配置
                for item in value:
                    validate(item, meta["items"], path=f"{path}{key}.")
            elif meta["type"] == "object" and isinstance(value, dict):
                validate(value, meta["items"], path=f"{path}{key}.")

            if meta["type"] == "int" and not isinstance(value, int):
                casted = try_cast(value, "int")
                if casted is None:
                    errors.append(
                        f"错误的类型 {path}{key}: 期望是 int, 得到了 {type(value).__name__}",
                    )
                data[key] = casted
            elif meta["type"] == "float" and not isinstance(value, float):
                casted = try_cast(value, "float")
                if casted is None:
                    errors.append(
                        f"错误的类型 {path}{key}: 期望是 float, 得到了 {type(value).__name__}",
                    )
                data[key] = casted
            elif meta["type"] == "bool" and not isinstance(value, bool):
                errors.append(
                    f"错误的类型 {path}{key}: 期望是 bool, 得到了 {type(value).__name__}",
                )
            elif meta["type"] in ["string", "text"] and not isinstance(value, str):
                errors.append(
                    f"错误的类型 {path}{key}: 期望是 string, 得到了 {type(value).__name__}",
                )
            elif meta["type"] == "list" and not isinstance(value, list):
                errors.append(
                    f"错误的类型 {path}{key}: 期望是 list, 得到了 {type(value).__name__}",
                )
            elif meta["type"] == "object" and not isinstance(value, dict):
                errors.append(
                    f"错误的类型 {path}{key}: 期望是 dict, 得到了 {type(value).__name__}",
                )

    if is_core:
        meta_all = {
            **schema["platform_group"]["metadata"],
            **schema["provider_group"]["metadata"],
            **schema["misc_config_group"]["metadata"],
        }
        validate(data, meta_all)
    else:
        validate(data, schema)

    return errors, data


def save_config(post_config: dict, config: AstrBotConfig, is_core: bool = False):
    """验证并保存配置"""
    errors = None
    logger.info(f"Saving config, is_core={is_core}")
    try:
        if is_core:
            errors, post_config = validate_config(
                post_config,
                CONFIG_METADATA_2,
                is_core,
            )
        else:
            errors, post_config = validate_config(
                post_config, getattr(config, "schema", {}), is_core
            )
    except BaseException as e:
        logger.error(traceback.format_exc())
        logger.warning(f"验证配置时出现异常: {e}")
        raise ValueError(f"验证配置时出现异常: {e}")
    if errors:
        raise ValueError(f"格式校验未通过: {errors}")

    config.save_config(post_config)


class ConfigRoute(Route):
    def __init__(
        self,
        context: RouteContext,
        core_lifecycle: AstrBotCoreLifecycle,
    ) -> None:
        super().__init__(context)
        self.core_lifecycle = core_lifecycle
        self.config: AstrBotConfig = core_lifecycle.astrbot_config
        self._logo_token_cache = {}  # 缓存logo token，避免重复注册
        self.acm = core_lifecycle.astrbot_config_mgr
        self.ucr = core_lifecycle.umop_config_router
        self.routes = {
            "/config/abconf/new": ("POST", self.create_abconf),
            "/config/abconf": ("GET", self.get_abconf),
            "/config/abconfs": ("GET", self.get_abconf_list),
            "/config/abconf/delete": ("POST", self.delete_abconf),
            "/config/abconf/update": ("POST", self.update_abconf),
            "/config/umo_abconf_routes": ("GET", self.get_uc_table),
            "/config/umo_abconf_route/update_all": ("POST", self.update_ucr_all),
            "/config/umo_abconf_route/update": ("POST", self.update_ucr),
            "/config/umo_abconf_route/delete": ("POST", self.delete_ucr),
            "/config/get": ("GET", self.get_configs),
            "/config/default": ("GET", self.get_default_config),
            "/config/astrbot/update": ("POST", self.post_astrbot_configs),
            "/config/plugin/update": ("POST", self.post_plugin_configs),
            "/config/platform/new": ("POST", self.post_new_platform),
            "/config/platform/update": ("POST", self.post_update_platform),
            "/config/platform/delete": ("POST", self.post_delete_platform),
            "/config/platform/list": ("GET", self.get_platform_list),
            "/config/provider/new": ("POST", self.post_new_provider),
            "/config/provider/update": ("POST", self.post_update_provider),
            "/config/provider/delete": ("POST", self.post_delete_provider),
            "/config/provider/check_one": ("GET", self.check_one_provider_status),
            "/config/provider/list": ("GET", self.get_provider_config_list),
            "/config/provider/model_list": ("GET", self.get_provider_model_list),
            "/config/provider/get_embedding_dim": ("POST", self.get_embedding_dim),
        }
        self.register_routes()

    async def get_uc_table(self):
        """获取 UMOP 配置路由表"""
        return Response().ok({"routing": self.ucr.umop_to_conf_id}).__dict__

    async def update_ucr_all(self):
        """更新 UMOP 配置路由表的全部内容"""
        post_data = await request.json
        if not post_data:
            return Response().error("缺少配置数据").__dict__

        new_routing = post_data.get("routing", None)

        if not new_routing or not isinstance(new_routing, dict):
            return Response().error("缺少或错误的路由表数据").__dict__

        try:
            await self.ucr.update_routing_data(new_routing)
            return Response().ok(message="更新成功").__dict__
        except Exception as e:
            logger.error(traceback.format_exc())
            return Response().error(f"更新路由表失败: {e!s}").__dict__

    async def update_ucr(self):
        """更新 UMOP 配置路由表"""
        post_data = await request.json
        if not post_data:
            return Response().error("缺少配置数据").__dict__

        umo = post_data.get("umo", None)
        conf_id = post_data.get("conf_id", None)

        if not umo or not conf_id:
            return Response().error("缺少 UMO 或配置文件 ID").__dict__

        try:
            await self.ucr.update_route(umo, conf_id)
            return Response().ok(message="更新成功").__dict__
        except Exception as e:
            logger.error(traceback.format_exc())
            return Response().error(f"更新路由表失败: {e!s}").__dict__

    async def delete_ucr(self):
        """删除 UMOP 配置路由表中的一项"""
        post_data = await request.json
        if not post_data:
            return Response().error("缺少配置数据").__dict__

        umo = post_data.get("umo", None)

        if not umo:
            return Response().error("缺少 UMO").__dict__

        try:
            if umo in self.ucr.umop_to_conf_id:
                del self.ucr.umop_to_conf_id[umo]
                await self.ucr.update_routing_data(self.ucr.umop_to_conf_id)
            return Response().ok(message="删除成功").__dict__
        except Exception as e:
            logger.error(traceback.format_exc())
            return Response().error(f"删除路由表项失败: {e!s}").__dict__

    async def get_default_config(self):
        """获取默认配置文件"""
        metadata = ConfigMetadataI18n.convert_to_i18n_keys(CONFIG_METADATA_3)
        return Response().ok({"config": DEFAULT_CONFIG, "metadata": metadata}).__dict__

    async def get_abconf_list(self):
        """获取所有 AstrBot 配置文件的列表"""
        abconf_list = self.acm.get_conf_list()
        return Response().ok({"info_list": abconf_list}).__dict__

    async def create_abconf(self):
        """创建新的 AstrBot 配置文件"""
        post_data = await request.json
        if not post_data:
            return Response().error("缺少配置数据").__dict__
        name = post_data.get("name", None)
        config = post_data.get("config", DEFAULT_CONFIG)

        try:
            conf_id = self.acm.create_conf(name=name, config=config)
            return Response().ok(message="创建成功", data={"conf_id": conf_id}).__dict__
        except ValueError as e:
            return Response().error(str(e)).__dict__

    async def get_abconf(self):
        """获取指定 AstrBot 配置文件"""
        abconf_id = request.args.get("id")
        system_config = request.args.get("system_config", "0").lower() == "1"
        if not abconf_id and not system_config:
            return Response().error("缺少配置文件 ID").__dict__

        try:
            if system_config:
                abconf = self.acm.confs["default"]
                metadata = ConfigMetadataI18n.convert_to_i18n_keys(
                    CONFIG_METADATA_3_SYSTEM
                )
                return Response().ok({"config": abconf, "metadata": metadata}).__dict__
            if abconf_id is None:
                raise ValueError("abconf_id cannot be None")
            abconf = self.acm.confs[abconf_id]
            metadata = ConfigMetadataI18n.convert_to_i18n_keys(CONFIG_METADATA_3)
            return Response().ok({"config": abconf, "metadata": metadata}).__dict__
        except ValueError as e:
            return Response().error(str(e)).__dict__

    async def delete_abconf(self):
        """删除指定 AstrBot 配置文件"""
        post_data = await request.json
        if not post_data:
            return Response().error("缺少配置数据").__dict__

        conf_id = post_data.get("id")
        if not conf_id:
            return Response().error("缺少配置文件 ID").__dict__

        try:
            success = self.acm.delete_conf(conf_id)
            if success:
                return Response().ok(message="删除成功").__dict__
            return Response().error("删除失败").__dict__
        except ValueError as e:
            return Response().error(str(e)).__dict__
        except Exception as e:
            logger.error(traceback.format_exc())
            return Response().error(f"删除配置文件失败: {e!s}").__dict__

    async def update_abconf(self):
        """更新指定 AstrBot 配置文件信息"""
        post_data = await request.json
        if not post_data:
            return Response().error("缺少配置数据").__dict__

        conf_id = post_data.get("id")
        if not conf_id:
            return Response().error("缺少配置文件 ID").__dict__

        name = post_data.get("name")

        try:
            success = self.acm.update_conf_info(conf_id, name=name)
            if success:
                return Response().ok(message="更新成功").__dict__
            return Response().error("更新失败").__dict__
        except ValueError as e:
            return Response().error(str(e)).__dict__
        except Exception as e:
            logger.error(traceback.format_exc())
            return Response().error(f"更新配置文件失败: {e!s}").__dict__

    async def _test_single_provider(self, provider):
        """辅助函数：测试单个 provider 的可用性"""
        meta = provider.meta()
        provider_name = provider.provider_config.get("id", "Unknown Provider")
        provider_capability_type = meta.provider_type

        status_info = {
            "id": getattr(meta, "id", "Unknown ID"),
            "model": getattr(meta, "model", "Unknown Model"),
            "type": provider_capability_type.value,
            "name": provider_name,
            "status": "unavailable",  # 默认为不可用
            "error": None,
        }
        logger.debug(
            f"Attempting to check provider: {status_info['name']} (ID: {status_info['id']}, Type: {status_info['type']}, Model: {status_info['model']})",
        )

        try:
            await provider.test()
            status_info["status"] = "available"
            logger.info(
                f"Provider {status_info['name']} (ID: {status_info['id']}) is available.",
            )
        except Exception as e:
            error_message = str(e)
            status_info["error"] = error_message
            logger.warning(
                f"Provider {status_info['name']} (ID: {status_info['id']}) is unavailable. Error: {error_message}",
            )
            logger.debug(
                f"Traceback for {status_info['name']}:\n{traceback.format_exc()}",
            )

        return status_info

    def _error_response(
        self,
        message: str,
        status_code: int = 500,
        log_fn=logger.error,
    ):
        log_fn(message)
        # 记录更详细的traceback信息，但只在是严重错误时
        if status_code == 500:
            log_fn(traceback.format_exc())
        return Response().error(message).__dict__

    async def check_one_provider_status(self):
        """API: check a single LLM Provider's status by id"""
        provider_id = request.args.get("id")
        if not provider_id:
            return self._error_response(
                "Missing provider_id parameter",
                400,
                logger.warning,
            )

        logger.info(f"API call: /config/provider/check_one id={provider_id}")
        try:
            prov_mgr = self.core_lifecycle.provider_manager
            target = prov_mgr.inst_map.get(provider_id)

            if not target:
                logger.warning(
                    f"Provider with id '{provider_id}' not found in provider_manager.",
                )
                return (
                    Response()
                    .error(f"Provider with id '{provider_id}' not found")
                    .__dict__
                )

            result = await self._test_single_provider(target)
            return Response().ok(result).__dict__

        except Exception as e:
            return self._error_response(
                f"Critical error checking provider {provider_id}: {e}",
                500,
            )

    async def get_configs(self):
        # plugin_name 为空时返回 AstrBot 配置
        # 否则返回指定 plugin_name 的插件配置
        plugin_name = request.args.get("plugin_name", None)
        if not plugin_name:
            return Response().ok(await self._get_astrbot_config()).__dict__
        return Response().ok(await self._get_plugin_config(plugin_name)).__dict__

    async def get_provider_config_list(self):
        provider_type = request.args.get("provider_type", None)
        if not provider_type:
            return Response().error("缺少参数 provider_type").__dict__
        provider_type_ls = provider_type.split(",")
        provider_list = []
        astrbot_config = self.core_lifecycle.astrbot_config
        for provider in astrbot_config["provider"]:
            if provider.get("provider_type", None) in provider_type_ls:
                provider_list.append(provider)
        return Response().ok(provider_list).__dict__

    async def get_provider_model_list(self):
        """获取指定提供商的模型列表"""
        provider_id = request.args.get("provider_id", None)
        if not provider_id:
            return Response().error("缺少参数 provider_id").__dict__

        prov_mgr = self.core_lifecycle.provider_manager
        provider = prov_mgr.inst_map.get(provider_id, None)
        if not provider:
            return Response().error(f"未找到 ID 为 {provider_id} 的提供商").__dict__
        if not isinstance(provider, Provider):
            return (
                Response()
                .error(f"提供商 {provider_id} 类型不支持获取模型列表")
                .__dict__
            )

        try:
            models = await provider.get_models()
            ret = {
                "models": models,
                "provider_id": provider_id,
            }
            return Response().ok(ret).__dict__
        except Exception as e:
            logger.error(traceback.format_exc())
            return Response().error(str(e)).__dict__

    async def get_embedding_dim(self):
        """获取嵌入模型的维度"""
        post_data = await request.json
        provider_config = post_data.get("provider_config", None)
        if not provider_config:
            return Response().error("缺少参数 provider_config").__dict__

        try:
            # 动态导入 EmbeddingProvider
            from astrbot.core.provider.provider import EmbeddingProvider
            from astrbot.core.provider.register import provider_cls_map

            # 获取 provider 类型
            provider_type = provider_config.get("type", None)
            if not provider_type:
                return Response().error("provider_config 缺少 type 字段").__dict__

            # 获取对应的 provider 类
            if provider_type not in provider_cls_map:
                return (
                    Response()
                    .error(f"未找到适用于 {provider_type} 的提供商适配器")
                    .__dict__
                )

            provider_metadata = provider_cls_map[provider_type]
            cls_type = provider_metadata.cls_type

            if not cls_type:
                return Response().error(f"无法找到 {provider_type} 的类").__dict__

            # 实例化 provider
            inst = cls_type(provider_config, {})

            # 检查是否是 EmbeddingProvider
            if not isinstance(inst, EmbeddingProvider):
                return Response().error("提供商不是 EmbeddingProvider 类型").__dict__

            init_fn = getattr(inst, "initialize", None)
            if inspect.iscoroutinefunction(init_fn):
                await init_fn()

            # 获取嵌入向量维度
            vec = await inst.get_embedding("echo")
            dim = len(vec)

            logger.info(
                f"检测到 {provider_config.get('id', 'unknown')} 的嵌入向量维度为 {dim}",
            )

            return Response().ok({"embedding_dimensions": dim}).__dict__
        except Exception as e:
            logger.error(traceback.format_exc())
            return Response().error(f"获取嵌入维度失败: {e!s}").__dict__

    async def get_platform_list(self):
        """获取所有平台的列表"""
        platform_list = []
        for platform in self.config["platform"]:
            platform_list.append(platform)
        return Response().ok({"platforms": platform_list}).__dict__

    async def post_astrbot_configs(self):
        data = await request.json
        config = data.get("config", None)
        conf_id = data.get("conf_id", None)
        try:
            await self._save_astrbot_configs(config, conf_id)
            await self.core_lifecycle.reload_pipeline_scheduler(conf_id)
            return Response().ok(None, "保存成功~").__dict__
        except Exception as e:
            logger.error(traceback.format_exc())
            return Response().error(str(e)).__dict__

    async def post_plugin_configs(self):
        post_configs = await request.json
        plugin_name = request.args.get("plugin_name", "unknown")
        try:
            await self._save_plugin_configs(post_configs, plugin_name)
            await self.core_lifecycle.plugin_manager.reload(plugin_name)
            return (
                Response()
                .ok(None, f"保存插件 {plugin_name} 成功~ 机器人正在热重载插件。")
                .__dict__
            )
        except Exception as e:
            return Response().error(str(e)).__dict__

    async def post_new_platform(self):
        new_platform_config = await request.json

        # 如果是支持统一 webhook 模式的平台，且启用了统一 webhook 模式，自动生成 webhook_uuid
        platform_type = new_platform_config.get("type", "")
        if platform_type in WEBHOOK_SUPPORTED_PLATFORMS:
            if new_platform_config.get("unified_webhook_mode", False):
                # 如果没有 webhook_uuid 或为空，自动生成
                if not new_platform_config.get("webhook_uuid"):
                    new_platform_config["webhook_uuid"] = uuid.uuid4().hex[:16]

        self.config["platform"].append(new_platform_config)
        try:
            save_config(self.config, self.config, is_core=True)
            await self.core_lifecycle.platform_manager.load_platform(
                new_platform_config,
            )
        except Exception as e:
            return Response().error(str(e)).__dict__
        return Response().ok(None, "新增平台配置成功~").__dict__

    async def post_new_provider(self):
        new_provider_config = await request.json
        self.config["provider"].append(new_provider_config)
        try:
            save_config(self.config, self.config, is_core=True)
            await self.core_lifecycle.provider_manager.load_provider(
                new_provider_config,
            )
        except Exception as e:
            return Response().error(str(e)).__dict__
        return Response().ok(None, "新增服务提供商配置成功~").__dict__

    async def post_update_platform(self):
        update_platform_config = await request.json
        platform_id = update_platform_config.get("id", None)
        new_config = update_platform_config.get("config", None)
        if not platform_id or not new_config:
            return Response().error("参数错误").__dict__

        # 如果是支持统一 webhook 模式的平台，且启用了统一 webhook 模式，确保有 webhook_uuid
        platform_type = new_config.get("type", "")
        if platform_type in WEBHOOK_SUPPORTED_PLATFORMS:
            if new_config.get("unified_webhook_mode", False):
                # 如果没有 webhook_uuid 或为空，自动生成
                if not new_config.get("webhook_uuid"):
                    new_config["webhook_uuid"] = uuid.uuid4().hex

        for i, platform in enumerate(self.config["platform"]):
            if platform["id"] == platform_id:
                self.config["platform"][i] = new_config
                break
        else:
            return Response().error("未找到对应平台").__dict__

        try:
            save_config(self.config, self.config, is_core=True)
            await self.core_lifecycle.platform_manager.reload(new_config)
        except Exception as e:
            return Response().error(str(e)).__dict__
        return Response().ok(None, "更新平台配置成功~").__dict__

    async def post_update_provider(self):
        update_provider_config = await request.json
        provider_id = update_provider_config.get("id", None)
        new_config = update_provider_config.get("config", None)
        if not provider_id or not new_config:
            return Response().error("参数错误").__dict__

        for i, provider in enumerate(self.config["provider"]):
            if provider["id"] == provider_id:
                self.config["provider"][i] = new_config
                break
        else:
            return Response().error("未找到对应服务提供商").__dict__

        try:
            save_config(self.config, self.config, is_core=True)
            await self.core_lifecycle.provider_manager.reload(new_config)
        except Exception as e:
            return Response().error(str(e)).__dict__
        return Response().ok(None, "更新成功，已经实时生效~").__dict__

    async def post_delete_platform(self):
        platform_id = await request.json
        platform_id = platform_id.get("id")
        for i, platform in enumerate(self.config["platform"]):
            if platform["id"] == platform_id:
                del self.config["platform"][i]
                break
        else:
            return Response().error("未找到对应平台").__dict__
        try:
            save_config(self.config, self.config, is_core=True)
            await self.core_lifecycle.platform_manager.terminate_platform(platform_id)
        except Exception as e:
            return Response().error(str(e)).__dict__
        return Response().ok(None, "删除平台配置成功~").__dict__

    async def post_delete_provider(self):
        provider_id = await request.json
        provider_id = provider_id.get("id")
        for i, provider in enumerate(self.config["provider"]):
            if provider["id"] == provider_id:
                del self.config["provider"][i]
                break
        else:
            return Response().error("未找到对应服务提供商").__dict__
        try:
            save_config(self.config, self.config, is_core=True)
            await self.core_lifecycle.provider_manager.terminate_provider(provider_id)
        except Exception as e:
            return Response().error(str(e)).__dict__
        return Response().ok(None, "删除成功，已经实时生效~").__dict__

    async def get_llm_tools(self):
        """获取函数调用工具。包含了本地加载的以及 MCP 服务的工具"""
        tool_mgr = self.core_lifecycle.provider_manager.llm_tools
        tools = tool_mgr.get_func_desc_openai_style()
        return Response().ok(tools).__dict__

    async def _register_platform_logo(self, platform, platform_default_tmpl):
        """注册平台logo文件并生成访问令牌"""
        if not platform.logo_path:
            return

        try:
            # 检查缓存
            cache_key = f"{platform.name}:{platform.logo_path}"
            if cache_key in self._logo_token_cache:
                cached_token = self._logo_token_cache[cache_key]
                # 确保platform_default_tmpl[platform.name]存在且为字典
                if platform.name not in platform_default_tmpl or not isinstance(
                    platform_default_tmpl[platform.name], dict
                ):
                    platform_default_tmpl[platform.name] = {}
                platform_default_tmpl[platform.name]["logo_token"] = cached_token
                logger.debug(f"Using cached logo token for platform {platform.name}")
                return

            # 获取平台适配器类
            platform_cls = platform_cls_map.get(platform.name)
            if not platform_cls:
                logger.warning(f"Platform class not found for {platform.name}")
                return

            # 获取插件目录路径
            module_file = inspect.getfile(platform_cls)
            plugin_dir = os.path.dirname(module_file)

            # 解析logo文件路径
            logo_file_path = os.path.join(plugin_dir, platform.logo_path)

            # 检查文件是否存在并注册令牌
            if os.path.exists(logo_file_path):
                logo_token = await file_token_service.register_file(
                    logo_file_path,
                    timeout=3600,
                )

                # 确保platform_default_tmpl[platform.name]存在且为字典
                if platform.name not in platform_default_tmpl or not isinstance(
                    platform_default_tmpl[platform.name], dict
                ):
                    platform_default_tmpl[platform.name] = {}

                platform_default_tmpl[platform.name]["logo_token"] = logo_token

                # 缓存token
                self._logo_token_cache[cache_key] = logo_token

                logger.debug(f"Logo token registered for platform {platform.name}")
            else:
                logger.warning(
                    f"Platform {platform.name} logo file not found: {logo_file_path}",
                )

        except (ImportError, AttributeError) as e:
            logger.warning(
                f"Failed to import required modules for platform {platform.name}: {e}",
            )
        except OSError as e:
            logger.warning(f"File system error for platform {platform.name} logo: {e}")
        except Exception as e:
            logger.warning(
                f"Unexpected error registering logo for platform {platform.name}: {e}",
            )

    async def _get_astrbot_config(self):
        config = self.config

        # 平台适配器的默认配置模板注入
        platform_default_tmpl = CONFIG_METADATA_2["platform_group"]["metadata"][
            "platform"
        ]["config_template"]

        # 收集需要注册logo的平台
        logo_registration_tasks = []
        for platform in platform_registry:
            if platform.default_config_tmpl:
                platform_default_tmpl[platform.name] = platform.default_config_tmpl
                # 收集logo注册任务
                if platform.logo_path:
                    logo_registration_tasks.append(
                        self._register_platform_logo(platform, platform_default_tmpl),
                    )

        # 并行执行logo注册
        if logo_registration_tasks:
            await asyncio.gather(*logo_registration_tasks, return_exceptions=True)

        # 服务提供商的默认配置模板注入
        provider_default_tmpl = CONFIG_METADATA_2["provider_group"]["metadata"][
            "provider"
        ]["config_template"]
        for provider in provider_registry:
            if provider.default_config_tmpl:
                provider_default_tmpl[provider.type] = provider.default_config_tmpl

        return {"metadata": CONFIG_METADATA_2, "config": config}

    async def _get_plugin_config(self, plugin_name: str):
        ret: dict = {"metadata": None, "config": None}

        for plugin_md in star_registry:
            if plugin_md.name == plugin_name:
                if not plugin_md.config:
                    break
                ret["config"] = (
                    plugin_md.config
                )  # 这是自定义的 Dict 类（AstrBotConfig）
                ret["metadata"] = {
                    plugin_name: {
                        "description": f"{plugin_name} 配置",
                        "type": "object",
                        "items": plugin_md.config.schema,  # 初始化时通过 __setattr__ 存入了 schema
                    },
                }
                break

        return ret

    async def _save_astrbot_configs(
        self, post_configs: dict, conf_id: str | None = None
    ):
        try:
            if conf_id not in self.acm.confs:
                raise ValueError(f"配置文件 {conf_id} 不存在")
            astrbot_config = self.acm.confs[conf_id]

            # 保留服务端的 t2i_active_template 值
            if "t2i_active_template" in astrbot_config:
                post_configs["t2i_active_template"] = astrbot_config[
                    "t2i_active_template"
                ]

            save_config(post_configs, astrbot_config, is_core=True)
        except Exception as e:
            raise e

    async def _save_plugin_configs(self, post_configs: dict, plugin_name: str):
        md = None
        for plugin_md in star_registry:
            if plugin_md.name == plugin_name:
                md = plugin_md

        if not md:
            raise ValueError(f"插件 {plugin_name} 不存在")
        if not md.config:
            raise ValueError(f"插件 {plugin_name} 没有注册配置")

        try:
            save_config(post_configs, md.config)
        except Exception as e:
            raise e<|MERGE_RESOLUTION|>--- conflicted
+++ resolved
@@ -2,11 +2,8 @@
 import inspect
 import os
 import traceback
-<<<<<<< HEAD
+import uuid
 from typing import Any
-=======
-import uuid
->>>>>>> e14ed804
 
 from quart import request
 
