<<<<<<< HEAD
import anyio
=======
import asyncio
from pathlib import Path

>>>>>>> 50144ddc
import click
from filelock import FileLock, Timeout

from ..utils import check_dashboard, get_astrbot_root


async def initialize_astrbot(astrbot_root: Path) -> None:
    """执行 AstrBot 初始化逻辑"""
    dot_astrbot = astrbot_root / ".astrbot"

    if not dot_astrbot.exists():
        click.echo(f"Current Directory: {astrbot_root}")
        click.echo(
            "如果你确认这是 Astrbot root directory, 你需要在当前目录下创建一个 .astrbot 文件标记该目录为 AstrBot 的数据目录。",
        )
        if click.confirm(
            f"请检查当前目录是否正确，确认正确请回车: {astrbot_root}",
            default=True,
            abort=True,
        ):
            dot_astrbot.touch()
            click.echo(f"Created {dot_astrbot}")

    paths = {
        "data": astrbot_root / "data",
        "config": astrbot_root / "data" / "config",
        "plugins": astrbot_root / "data" / "plugins",
        "temp": astrbot_root / "data" / "temp",
    }

    for name, path in paths.items():
        path.mkdir(parents=True, exist_ok=True)
        click.echo(f"{'Created' if not path.exists() else 'Directory exists'}: {path}")

    await check_dashboard(astrbot_root / "data")


@click.command()
def init() -> None:
    """初始化 AstrBot"""
    click.echo("Initializing AstrBot...")
    astrbot_root = get_astrbot_root()
    lock_file = astrbot_root / "astrbot.lock"
    lock = FileLock(lock_file, timeout=5)

    try:
        with lock.acquire():
            anyio.run(initialize_astrbot, astrbot_root)
    except Timeout:
        raise click.ClickException("无法获取锁文件，请检查是否有其他实例正在运行")

    except Exception as e:
        raise click.ClickException(f"初始化失败: {e!s}")<|MERGE_RESOLUTION|>--- conflicted
+++ resolved
@@ -1,10 +1,5 @@
-<<<<<<< HEAD
 import anyio
-=======
-import asyncio
 from pathlib import Path
-
->>>>>>> 50144ddc
 import click
 from filelock import FileLock, Timeout
 
