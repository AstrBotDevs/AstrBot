FROM node:latest

# Install Python 3.11
RUN apt-get update && apt-get install -y --no-install-recommends \
    python3.11 \
    python3.11-dev \
    python3-pip \
    gcc \
    build-essential \
    libffi-dev \
    libssl-dev \
    ca-certificates \
    bash \
    ffmpeg \
<<<<<<< HEAD
=======
    curl \
    gnupg \
>>>>>>> 72148f66
    git \
    && apt-get clean \
    && rm -rf /var/lib/apt/lists/* /tmp/* /var/tmp/*

# Set Python 3.11 as default
RUN update-alternatives --install /usr/bin/python python /usr/bin/python3.11 1 && \
    update-alternatives --install /usr/bin/python3 python3 /usr/bin/python3.11 1 && \
    rm -f /usr/lib/python3.11/EXTERNALLY-MANAGED

WORKDIR /AstrBot

COPY . /AstrBot/

RUN echo "3.11" > .python-version

RUN python -m pip install --no-cache-dir --trusted-host pypi.org --trusted-host files.pythonhosted.org uv socksio pilk

EXPOSE 6185
EXPOSE 6186

CMD ["uv", "run", "main.py"]<|MERGE_RESOLUTION|>--- conflicted
+++ resolved
@@ -12,11 +12,6 @@
     ca-certificates \
     bash \
     ffmpeg \
-<<<<<<< HEAD
-=======
-    curl \
-    gnupg \
->>>>>>> 72148f66
     git \
     && apt-get clean \
     && rm -rf /var/lib/apt/lists/* /tmp/* /var/tmp/*
