--- conflicted
+++ resolved
@@ -208,11 +208,7 @@
 
 [[package]]
 name = "astrbot"
-<<<<<<< HEAD
-version = "3.5.13"
-=======
 version = "3.5.14"
->>>>>>> 2c47abea
 source = { editable = "." }
 dependencies = [
     { name = "aiocqhttp" },
