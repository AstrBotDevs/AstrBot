--- conflicted
+++ resolved
@@ -145,30 +145,7 @@
 
 或者请参阅官方文档 [通过源码部署 AstrBot](https://astrbot.app/deploy/astrbot/cli.html) 。
 
-<<<<<<< HEAD
-
-一键安装并运行：
-
-linux && macos && windows:
-
-```bash
-uv tool install astrbot && mkdir -p astrbot && cd astrbot && astrbot init && astrbot run
-```
-
-后续更新：
-
-```bash
-uv tool update astrbot
-```
-
-> [!TIP]
-> 如果你在使用python3.13 很有可能安装不上，请使用 -p 3.12 或者更低版本
-> 例如 uv tool install astrbot -p 3.12
-
-#### Replit 部署
-=======
 #### 在 Replit 上部署
->>>>>>> 81be556f
 
 [![Run on Repl.it](https://repl.it/badge/github/Soulter/AstrBot)](https://repl.it/github/Soulter/AstrBot)
 
@@ -178,26 +155,6 @@
 
 ## ⚡ 消息平台支持情况
 
-<<<<<<< HEAD
-
-| 平台               | 支持性 | 详情                          | 消息类型         |
-| -------------------- | -------- | ------------------------------- | ------------------ |
-| QQ(官方机器人接口) | ✔     | 私聊、群聊，QQ 频道私聊、群聊 | 文字、图片       |
-| QQ(OneBot)         | ✔     | 私聊、群聊                    | 文字、图片、语音 |
-| 微信个人号         | ✔     | 微信个人号私聊、群聊          | 文字、图片、语音 |
-| Telegram           | ✔     | 私聊、群聊                    | 文字、图片       |
-| 企业微信           | ✔     | 私聊                          | 文字、图片、语音 |
-| 微信客服           | ✔     | 私聊                          | 文字、图片       |
-| 飞书               | ✔     | 私聊、群聊                    | 文字、图片       |
-| 钉钉               | ✔     | 私聊、群聊                    | 文字、图片       |
-| 微信对话开放平台   | 🚧     | 计划内                        | -                |
-| Discord            | 🚧     | 计划内                        | -                |
-| WhatsApp           | 🚧     | 计划内                        | -                |
-| 小爱音响           | 🚧     | 计划内                        | -                |
-
-## ⚡ 提供商支持情况
-
-=======
 | 平台    | 支持性 |
 | -------- | ------- |
 | QQ(官方机器人接口) | ✔    |
@@ -241,29 +198,7 @@
 | Edge TTS | ✔    | 文本转语音 | Edge 浏览器的免费 TTS |
 | 阿里云百炼 TTS | ✔    | 文本转语音 |  |
 | Azure TTS | ✔    | 文本转语音 | Microsoft Azure TTS |
->>>>>>> 81be556f
-
-| 名称              | 支持性 | 类型              | 备注                                                                    |
-| ------------------- | -------- | ------------------- | ------------------------------------------------------------------------- |
-| OpenAI API        | ✔     | 文本生成          | 也支持 DeepSeek、Google Gemini、GLM、Kimi、xAI 等兼容 OpenAI API 的服务 |
-| Claude API        | ✔     | 文本生成          |                                                                         |
-| Google Gemini API | ✔     | 文本生成          |                                                                         |
-| Dify              | ✔     | LLMOps            |                                                                         |
-| 阿里云百炼应用    | ✔     | LLMOps            |                                                                         |
-| Ollama            | ✔     | 模型加载器        | 本地部署 DeepSeek、Llama 等开源语言模型                                 |
-| LM Studio         | ✔     | 模型加载器        | 本地部署 DeepSeek、Llama 等开源语言模型                                 |
-| LLMTuner          | ✔     | 模型加载器        | 本地加载 lora 等微调模型                                                |
-| 硅基流动          | ✔     | 模型 API 服务平台 |                                                                         |
-| PPIO 派欧云       | ✔     | 模型 API 服务平台 |                                                                         |
-| OneAPI            | ✔     | LLM 分发系统      |                                                                         |
-| Whisper           | ✔     | 语音转文本        | 支持 API、本地部署                                                      |
-| SenseVoice        | ✔     | 语音转文本        | 本地部署                                                                |
-| OpenAI TTS API    | ✔     | 文本转语音        |                                                                         |
-| GSVI              | ✔     | 文本转语音        | GPT-Sovits-Inference                                                    |
-| FishAudio         | ✔     | 文本转语音        | GPT-Sovits 作者参与的项目                                               |
-| Edge TTS          | ✔     | 文本转语音        | Edge 浏览器的免费 TTS                                                   |
-| 阿里云百炼 TTS    | ✔     | 文本转语音        |                                                                         |
-| Azure TTS         | ✔     | 文本转语音        | Microsoft Azure TTS                                                     |
+
 
 ## ❤️ 贡献
 
