import logging
import jwt
import asyncio
import os
import socket
import psutil

from astrbot.core.config.default import VERSION
from quart import Quart, request, jsonify, g
from quart.logging import default_handler
from astrbot.core.core_lifecycle import AstrBotCoreLifecycle
from astrbot.dashboard.routes import (
    AuthRoute,
    PluginRoute,
    ConfigRoute,
    UpdateRoute,
    StatRoute,
    LogRoute,
    StaticFileRoute,
    ChatRoute,
    ToolsRoute,
    ConversationRoute,
    FileRoute,
)
from astrbot.dashboard.routes.route import RouteContext, Response
from astrbot.core import logger, WEBUI_SK
from astrbot.core.db import BaseDatabase
from astrbot.core.utils.io import get_local_ip_addresses
from astrbot.core.utils.astrbot_path import get_astrbot_data_path
<<<<<<< HEAD
=======

APP: Quart | None = None


>>>>>>> 6118343f
class AstrBotDashboard:
    def __init__(
        self,
        core_lifecycle: AstrBotCoreLifecycle,
        db: BaseDatabase,
        shutdown_event: asyncio.Event,
    ) -> None:
        self.core_lifecycle = core_lifecycle
        self.config = core_lifecycle.astrbot_config
        self.data_path = os.path.abspath(os.path.join(get_astrbot_data_path(), "dist"))
        self.app = Quart("dashboard", static_folder=self.data_path, static_url_path="/")
        self.app.config["MAX_CONTENT_LENGTH"] = (
            128 * 1024 * 1024
        )  # 将 Flask 允许的最大上传文件体大小设置为 128 MB
        self.app.json.sort_keys = False
        self.app.before_request(self.auth_middleware)
        # token 用于验证请求
        logging.getLogger(self.app.name).removeHandler(default_handler)
        self.context = RouteContext(self.config, self.app)
        self.ur = UpdateRoute(
            self.context, core_lifecycle.astrbot_updator, core_lifecycle
        )
        self.sr = StatRoute(self.context, db, core_lifecycle)
        self.pr = PluginRoute(
            self.context, core_lifecycle, core_lifecycle.plugin_manager
        )
        self.cr = ConfigRoute(self.context, core_lifecycle)
        self.lr = LogRoute(self.context, core_lifecycle.log_broker)
        self.sfr = StaticFileRoute(self.context)
        self.ar = AuthRoute(self.context)
        self.chat_route = ChatRoute(self.context, db, core_lifecycle)
        self.tools_root = ToolsRoute(self.context, core_lifecycle)
        self.conversation_route = ConversationRoute(self.context, db, core_lifecycle)
        self.file_route = FileRoute(self.context)

        self.app.add_url_rule(
            "/api/plug/<path:subpath>",
            view_func=self.srv_plug_route,
            methods=["GET", "POST"],
        )

        self.shutdown_event = shutdown_event

    async def srv_plug_route(self, subpath, *args, **kwargs):
        """
        插件路由
        """
        registered_web_apis = self.core_lifecycle.star_context.registered_web_apis
        for api in registered_web_apis:
            route, view_handler, methods, _ = api
            if route == f"/{subpath}" and request.method in methods:
                return await view_handler(*args, **kwargs)
        return jsonify(Response().error("未找到该路由").__dict__)

    async def auth_middleware(self):
        if not request.path.startswith("/api"):
            return
        allowed_endpoints = ["/api/auth/login", "/api/file"]
        if any(request.path.startswith(prefix) for prefix in allowed_endpoints):
            return
        # claim jwt
        token = request.headers.get("Authorization")
        if not token:
            r = jsonify(Response().error("未授权").__dict__)
            r.status_code = 401
            return r
        if token.startswith("Bearer "):
            token = token[7:]
        try:
            payload = jwt.decode(token, WEBUI_SK, algorithms=["HS256"])
            g.username = payload["username"]
        except jwt.ExpiredSignatureError:
            r = jsonify(Response().error("Token 过期").__dict__)
            r.status_code = 401
            return r
        except jwt.InvalidTokenError:
            r = jsonify(Response().error("Token 无效").__dict__)
            r.status_code = 401
            return r

    def check_port_in_use(self, port: int) -> bool:
        """
        跨平台检测端口是否被占用
        """
        try:
            # 创建 IPv4 TCP Socket
            sock = socket.socket(socket.AF_INET, socket.SOCK_STREAM)
            sock.setsockopt(socket.SOL_SOCKET, socket.SO_REUSEADDR, 1)
            # 设置超时时间
            sock.settimeout(2)
            result = sock.connect_ex(("127.0.0.1", port))
            sock.close()
            # result 为 0 表示端口被占用
            return result == 0
        except Exception as e:
            logger.warning(f"检查端口 {port} 时发生错误: {str(e)}")
            # 如果出现异常，保守起见认为端口可能被占用
            return True

    def get_process_using_port(self, port: int) -> str:
        """获取占用端口的进程详细信息"""
        try:
            for conn in psutil.net_connections(kind="inet"):
                if conn.laddr.port == port:
                    try:
                        process = psutil.Process(conn.pid)
                        # 获取详细信息
                        proc_info = [
                            f"进程名: {process.name()}",
                            f"PID: {process.pid}",
                            f"执行路径: {process.exe()}",
                            f"工作目录: {process.cwd()}",
                            f"启动命令: {' '.join(process.cmdline())}",
                        ]
                        return "\n           ".join(proc_info)
                    except (psutil.NoSuchProcess, psutil.AccessDenied) as e:
                        return f"无法获取进程详细信息(可能需要管理员权限): {str(e)}"
            return "未找到占用进程"
        except Exception as e:
            return f"获取进程信息失败: {str(e)}"

    def run(self):
        ip_addr = []
        if p := os.environ.get("DASHBOARD_PORT"):
            port = p
        else:
            port = self.core_lifecycle.astrbot_config["dashboard"].get("port", 6185)
        host = self.core_lifecycle.astrbot_config["dashboard"].get("host", "0.0.0.0")

        logger.info(f"正在启动 WebUI, 监听地址: http://{host}:{port}")

        if host == "0.0.0.0":
            logger.info(
                "提示: WebUI 将监听所有网络接口，请注意安全。（可在 data/cmd_config.json 中配置 dashboard.host 以修改 host）"
            )

        if host not in ["localhost", "127.0.0.1"]:
            try:
                ip_addr = get_local_ip_addresses()
            except Exception as _:
                pass
        if isinstance(port, str):
            port = int(port)

        if self.check_port_in_use(port):
            process_info = self.get_process_using_port(port)
            logger.error(
                f"错误：端口 {port} 已被占用\n"
                f"占用信息: \n           {process_info}\n"
                f"请确保：\n"
                f"1. 没有其他 AstrBot 实例正在运行\n"
                f"2. 端口 {port} 没有被其他程序占用\n"
                f"3. 如需使用其他端口，请修改配置文件"
            )

            raise Exception(f"端口 {port} 已被占用")

        display = f"\n ✨✨✨\n  AstrBot v{VERSION} WebUI 已启动，可访问\n\n"
        display += f"   ➜  本地: http://localhost:{port}\n"
        for ip in ip_addr:
            display += f"   ➜  网络: http://{ip}:{port}\n"
        display += "   ➜  默认用户名和密码: astrbot\n ✨✨✨\n"

        if not ip_addr:
            display += (
                "可在 data/cmd_config.json 中配置 dashboard.host 以便远程访问。\n"
            )

        logger.info(display)

        return self.app.run_task(
            host=host, port=port, shutdown_trigger=self.shutdown_trigger
        )

    async def shutdown_trigger(self):
        await self.shutdown_event.wait()
        logger.info("AstrBot WebUI 已经被优雅地关闭")<|MERGE_RESOLUTION|>--- conflicted
+++ resolved
@@ -27,13 +27,7 @@
 from astrbot.core.db import BaseDatabase
 from astrbot.core.utils.io import get_local_ip_addresses
 from astrbot.core.utils.astrbot_path import get_astrbot_data_path
-<<<<<<< HEAD
-=======
-
-APP: Quart | None = None
-
-
->>>>>>> 6118343f
+
 class AstrBotDashboard:
     def __init__(
         self,
