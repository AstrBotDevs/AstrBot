[project]
name = "AstrBot"
version = "3.5.18"
description = "易上手的多平台 LLM 聊天机器人及开发框架"
readme = "README.md"
requires-python = ">=3.10"
dependencies = [
    "aiocqhttp>=1.4.4",
    "aiodocker>=0.24.0",
    "aiohttp>=3.11.18",
    "aiosqlite>=0.21.0",
    "anthropic>=0.51.0",
    "anyio>=4.9.0",
    "apscheduler>=3.11.0",
    "beautifulsoup4>=4.13.4",
    "certifi>=2025.4.26",
    "chardet~=5.2.0",
    "colorlog>=6.9.0",
    "cryptography>=44.0.3",
    "dashscope>=1.23.2",
    "defusedxml>=0.7.1",
    "dingtalk-stream>=0.22.1",
    "docstring-parser>=0.16",
    "faiss-cpu>=1.10.0",
    "filelock>=3.18.0",
    "google-genai>=1.14.0",
    "googlesearch-python>=1.3.0",
    "lark-oapi>=1.4.15",
    "lxml-html-clean>=0.4.2",
    "mcp>=1.8.0",
    "nh3>=0.2.21",
    "openai>=1.78.0",
    "ormsgpack>=1.9.1",
    "pillow>=11.2.1",
    "pip>=25.1.1",
    "psutil>=5.8.0",
<<<<<<< HEAD
    "pydantic~=2.11.7",
=======
    "py-cord>=2.6.1",
    "pydantic~=2.10.3",
>>>>>>> 81be556f
    "pydub>=0.25.1",
    "pyjwt>=2.10.1",
    "python-telegram-bot>=22.0",
    "qq-botpy>=1.2.1",
    "quart>=0.20.0",
    "readability-lxml>=0.8.4.1",
<<<<<<< HEAD
    "silk-python",
=======
    "silk-python>=0.2.6",
    "slack-sdk>=3.35.0",
>>>>>>> 81be556f
    "telegramify-markdown>=0.5.1",
    "toml>=0.10.2",
    "watchfiles>=1.0.5",
    "websockets>=15.0.1",
    "wechatpy>=1.8.18",
]

[project.scripts]
astrbot = "astrbot.cli:cli"

[build-system]
requires = ["hatchling", "uv-dynamic-versioning"]
build-backend = "hatchling.build"

[tool.ruff]
exclude = [
  "astrbot/core/utils/t2i/local_strategy.py",
  "astrbot/api/all.py",
]
line-length = 88 

target-version = "py310"

[tool.uv.sources]
silk-python = { git = "https://github.com/synodriver/pysilk.git" }


[tool.hatch.build.targets.wheel]
packages = ["src/astrbot"]<|MERGE_RESOLUTION|>--- conflicted
+++ resolved
@@ -34,24 +34,16 @@
     "pillow>=11.2.1",
     "pip>=25.1.1",
     "psutil>=5.8.0",
-<<<<<<< HEAD
-    "pydantic~=2.11.7",
-=======
     "py-cord>=2.6.1",
     "pydantic~=2.10.3",
->>>>>>> 81be556f
     "pydub>=0.25.1",
     "pyjwt>=2.10.1",
     "python-telegram-bot>=22.0",
     "qq-botpy>=1.2.1",
     "quart>=0.20.0",
     "readability-lxml>=0.8.4.1",
-<<<<<<< HEAD
-    "silk-python",
-=======
     "silk-python>=0.2.6",
     "slack-sdk>=3.35.0",
->>>>>>> 81be556f
     "telegramify-markdown>=0.5.1",
     "toml>=0.10.2",
     "watchfiles>=1.0.5",
