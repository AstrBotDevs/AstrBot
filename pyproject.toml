[project]
name = "AstrBot"
version = "4.5.0"
description = "易上手的多平台 LLM 聊天机器人及开发框架"
readme = "README.md"
requires-python = ">=3.10"
dependencies = [
    "aiocqhttp>=1.4.4",
    "aiodocker>=0.24.0",
    "aiohttp>=3.11.18",
    "aiosqlite>=0.21.0",
    "anthropic>=0.51.0",
    "apscheduler>=3.11.0",
    "beautifulsoup4>=4.13.4",
    "certifi>=2025.4.26",
    "chardet~=5.1.0",
    "colorlog>=6.9.0",
    "cryptography>=44.0.3",
    "dashscope>=1.23.2",
    "defusedxml>=0.7.1",
    "deprecated>=1.2.18",
    "dingtalk-stream>=0.22.1",
    "docstring-parser>=0.16",
    "faiss-cpu==1.10.0",
    "filelock>=3.18.0",
    "google-genai>=1.14.0",
    "lark-oapi>=1.4.15",
    "lxml-html-clean>=0.4.2",
    "mcp>=1.8.0",
    "openai>=1.78.0",
    "ormsgpack>=1.9.1",
    "pillow>=11.2.1",
    "pip>=25.1.1",
    "psutil>=5.8.0",
    "py-cord>=2.6.1",
    "pydantic~=2.10.3",
    "pydub>=0.25.1",
    "pyjwt>=2.10.1",
    "python-telegram-bot>=22.0",
    "qq-botpy>=1.2.1",
    "quart>=0.20.0",
    "readability-lxml>=0.8.4.1",
    "silk-python>=0.2.6",
    "slack-sdk>=3.35.0",
    "sqlalchemy[asyncio]>=2.0.41",
    "sqlmodel>=0.0.24",
    "telegramify-markdown>=0.5.1",
    "watchfiles>=1.0.5",
    "websockets>=15.0.1",
    "wechatpy>=1.8.18",
    "audioop-lts ; python_full_version >= '3.13'",
    "click>=8.2.1",
<<<<<<< HEAD
    "shipyard-python-sdk>=0.2.3",
=======
    "pypdf>=6.1.1",
    "aiofiles>=25.1.0",
    "rank-bm25>=0.2.2",
    "jieba>=0.42.1",
    "markitdown-no-magika[docx,xls,xlsx]>=0.1.2",
    "xinference-client",
>>>>>>> 68aa1076
]

[project.scripts]
astrbot = "astrbot.cli.__main__:cli"

[build-system]
requires = ["hatchling", "uv-dynamic-versioning"]
build-backend = "hatchling.build"

[tool.ruff]
exclude = [
  "astrbot/core/utils/t2i/local_strategy.py",
  "astrbot/api/all.py",
]
line-length = 88
lint.ignore = [
    "F403", 
    "F405", 
    "E501",
    "ASYNC230" # TODO: handle ASYNC230 in AstrBot
]
lint.select = [
  "F", # Pyflakes
  "W", # pycodestyle warnings
  "E", # pycodestyle errors
  "ASYNC", # flake8-async
  "C4", # flake8-comprehensions
  "Q", # flake8-quotes
]
target-version = "py310"

[dependency-groups]
dev = [
    "commitizen>=4.9.1",
    "pytest>=8.4.1",
    "pytest-asyncio>=1.1.0",
    "pytest-cov>=6.2.1",
    "ruff>=0.12.8",
]<|MERGE_RESOLUTION|>--- conflicted
+++ resolved
@@ -50,16 +50,13 @@
     "wechatpy>=1.8.18",
     "audioop-lts ; python_full_version >= '3.13'",
     "click>=8.2.1",
-<<<<<<< HEAD
     "shipyard-python-sdk>=0.2.3",
-=======
     "pypdf>=6.1.1",
     "aiofiles>=25.1.0",
     "rank-bm25>=0.2.2",
     "jieba>=0.42.1",
     "markitdown-no-magika[docx,xls,xlsx]>=0.1.2",
     "xinference-client",
->>>>>>> 68aa1076
 ]
 
 [project.scripts]
